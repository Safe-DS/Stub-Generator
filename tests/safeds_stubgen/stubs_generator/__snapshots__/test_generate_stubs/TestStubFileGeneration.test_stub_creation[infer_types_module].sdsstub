--- conflicted
+++ resolved
@@ -51,11 +51,7 @@
     static fun inferFunction(
         @PythonName("infer_param") inferParam: Int = 1,
         @PythonName("infer_param_2") inferParam2: Int = "Something"
-<<<<<<< HEAD
-    ) -> (result1: union<Boolean, Float, InferMe, InferMe2, InferMe3, InferMyTypes, Int, String, Nothing?>, result2: union<Float, Int>, result3: Float)
-=======
-    ) -> (result1: union<Boolean, Float, InferMe, InferMe2, InferMe3, InferMyTypes, Int, Nothing?, String>, result2: union<Float, Int>, result3: Float?)
->>>>>>> fe163e30
+    ) -> (result1: union<Boolean, Float, InferMe, InferMe2, InferMe3, InferMyTypes, Int, String, Nothing?>, result2: union<Float, Int>, result3: Float?)
 
     /**
      * Test for inferring results with just one possible result, and not a tuple of results.
