@PythonModule("tests.data.various_modules_package.function_module")
package tests.data.variousModulesPackage.functionModule

from tests.data.mainPackage.anotherPath.anotherModule import AnotherClass

// TODO Result type information missing.
@Pure
@PythonName("public_no_params_no_result")
fun publicNoParamsNoResult()

// TODO Result type information missing.
// TODO Safe-DS does not support set types.
// TODO Safe-DS does not support tuple types.
// TODO Some parameter have no type information.
@Pure
fun params(
<<<<<<< HEAD
	integer: Int,
	boolean: Boolean,
	@PythonName("float_") float: Float,
	none: Nothing?,
	string: String,
	obj: FunctionModuleClassA,
	callexpr,
	`union`: union<Boolean, Int>,
	@PythonName("union_with_none_1") unionWithNone1: Int?,
	@PythonName("union_with_none_2") unionWithNone2: Int?,
	@PythonName("list_") list: List<Int>,
	dictionary: Map<String, union<Float, Int>>,
	@PythonName("set_") set: Set<String>,
	optional: Int?,
	@PythonName("tuple_") tuple: Tuple<Int, String, Boolean>,
	`literal`: literal<"Some String">,
	@PythonName("any_") any: Any,
	@PythonName("callable_none") callableNone: (param1: Int, param2: Float) -> ()?
=======
    integer: Int,
    boolean: Boolean,
    @PythonName("float_") float: Float,
    none: Nothing?,
    string: String,
    obj: FunctionModuleClassA,
    callexpr,
    `union`: union<Boolean, Int>,
    @PythonName("union_with_none_1") unionWithNone1: Int?,
    @PythonName("union_with_none_2") unionWithNone2: Int?,
    @PythonName("list_") list: List<Int>,
    dictionary: Map<String, union<Float, Int>>,
    @PythonName("set_") set: Set<String>,
    optional: Int?,
    @PythonName("tuple_") tuple: Tuple<Int, String, Boolean>,
    `literal`: literal<"Some String">,
    @PythonName("any_") any: Any
>>>>>>> 8e7aa5df
)

// TODO Result type information missing.
// TODO Safe-DS does not support set types.
// TODO Safe-DS does not support tuple types.
// TODO Some parameter have no type information.
@Pure
@PythonName("params_with_default_value")
fun paramsWithDefaultValue(
    integer: Int = 3,
    boolean: Boolean = true,
    @PythonName("float_") float: Float = 1.2,
    none: Nothing? = null,
    string: String = "Some String",
    obj: FunctionModuleClassA,
    callexpr,
    `union`: union<Boolean, Int> = 2,
    @PythonName("union_with_none_1") unionWithNone1: Int? = 2,
    @PythonName("union_with_none_2") unionWithNone2: Int? = 3,
    @PythonName("list_") list: List<Int>,
    dictionary: Map<String, union<Float, Int>>,
    @PythonName("set_") set: Set<String>,
    optional: Int? = null,
    @PythonName("tuple_") tuple: Tuple<Int, String, Boolean>,
    `literal`: literal<"Some String"> = "Some String",
    @PythonName("any_") any: Any = false
)

// TODO List type has to many type arguments.
// TODO Result type information missing.
// TODO Safe-DS does not support tuple types.
@Pure
@PythonName("illegal_params")
fun illegalParams(
    lst: List<Int, String>,
    @PythonName("lst_2") lst2: List<Int, String, Int>,
    tpl: Tuple<Int, String, Boolean, Int>,
    dct: Map<Any, Any>,
    `_`: Int = "String"
)

// TODO Result type information missing.
@Pure
@PythonName("special_params")
fun specialParams(
    @PythonName("none_union") noneUnion: Nothing?,
    @PythonName("none_bool_union") noneBoolUnion: Boolean?,
    @PythonName("bool_none_union") boolNoneUnion: Boolean?,
    @PythonName("bool_none_str") boolNoneStr: String?,
    @PythonName("none_bool_none_union") noneBoolNoneUnion: Boolean?,
    @PythonName("none_bool_int_union") noneBoolIntUnion: union<Boolean, Int, Nothing?>,
    @PythonName("none_none_bool_none_union") noneNoneBoolNoneUnion: Boolean?,
    @PythonName("none_list_union_none_none") noneListUnionNoneNone: List<Nothing?>?,
    none: Nothing?
)

// TODO Result type information missing.
// TODO Safe-DS does not support required but name only parameter assignments.
// TODO Some parameter have no type information.
@Pure
@PythonName("param_position")
fun paramPosition(
    self,
    a,
    b: Boolean,
    c,
    d,
    e: Int = 1
)

// TODO Result type information missing.
// TODO Safe-DS does not support optional but position only parameter assignments.
// TODO Some parameter have no type information.
@Pure
@PythonName("opt_pos_only")
fun optPosOnly(
    required,
    optional: Int = 1
)

// TODO Result type information missing.
// TODO Safe-DS does not support required but name only parameter assignments.
// TODO Some parameter have no type information.
@Pure
@PythonName("req_name_only")
fun reqNameOnly(
    required,
    optional: Int = 1
)

// TODO Result type information missing.
// TODO Safe-DS does not support variadic parameters.
// TODO Some parameter have no type information.
@Pure
fun arg(
    args: List<Any>,
    kwargs: Map<String, Any>
)

// TODO Result type information missing.
// TODO Safe-DS does not support variadic parameters.
@Pure
@PythonName("args_type")
fun argsType(
    args: List<Int>,
    kwargs: Map<String, Int>
)

@Pure
@PythonName("int_result")
fun intResult() -> result1: Int

@Pure
@PythonName("str_result")
fun strResult() -> result1: String

@Pure
@PythonName("bool_result")
fun boolResult() -> result1: Boolean

@Pure
@PythonName("float_result")
fun floatResult() -> result1: Float

// TODO Result type information missing.
@Pure
@PythonName("none_result")
fun noneResult()

@Pure
@PythonName("obj_result")
fun objResult() -> result1: FunctionModuleClassA

// TODO Result type information missing.
@Pure
@PythonName("callexr_result_class")
fun callexrResultClass()

// TODO Result type information missing.
@Pure
@PythonName("callexr_result_function")
fun callexrResultFunction()

@Pure
@PythonName("tuple_results")
fun tupleResults() -> (result1: String, result2: FunctionModuleClassA)

@Pure
@PythonName("union_results")
fun unionResults() -> result1: union<Int, String>

@Pure
@PythonName("list_results")
fun listResults() -> result1: List<Int>

// TODO List type has to many type arguments.
@Pure
@PythonName("illegal_list_results")
fun illegalListResults() -> result1: List<Int, String>

@Pure
@PythonName("dictionary_results")
fun dictionaryResults() -> result1: Map<String, FunctionModuleClassA>

@Pure
@PythonName("dictionary_results_no_key_no_value")
fun dictionaryResultsNoKeyNoValue() -> result1: Map<Any, Any>

@Pure
@PythonName("illegal_dictionary_results")
fun illegalDictionaryResults() -> result1: Map<Any, Any>

@Pure
@PythonName("union_dictionary_results")
fun unionDictionaryResults() -> result1: Map<union<Int, String>, union<Boolean, Float>>

// TODO Safe-DS does not support set types.
@Pure
@PythonName("set_results")
fun setResults() -> result1: Set<String>

// TODO Safe-DS does not support set types.
// TODO Set type has to many type arguments.
@Pure
@PythonName("illegal_set_results")
fun illegalSetResults() -> result1: Set<String, Boolean>

@Pure
@PythonName("optional_results")
fun optionalResults() -> result1: Int?

@Pure
@PythonName("literal_results")
fun literalResults() -> result1: literal<"Some String">

@Pure
@PythonName("any_results")
fun anyResults() -> result1: Any

@Pure
@PythonName("callable_type")
fun callableType(
    param: (param1: String) -> (result1: Int, result2: String)
) -> result1: (param1: Int, param2: Int) -> result1: Int

// TODO Result type information missing.
// TODO Some parameter have no type information.
@Pure
@PythonName("param_from_outside_the_package")
fun paramFromOutsideThePackage(
    @PythonName("param_type") paramType: AnotherClass,
    @PythonName("param_value") paramValue
)

@Pure
@PythonName("result_from_outside_the_package")
fun resultFromOutsideThePackage() -> result1: AnotherClass

@Pure
@PythonName("ret_conditional_statement")
fun retConditionalStatement() -> result1: union<Boolean, Int>

class FunctionModuleClassA()

// TODO Some parameter have no type information.
class FunctionModuleClassB(
    @PythonName("init_param") initParam
) {
    class FunctionModuleClassC() {
        class FunctionModuleClassD()

        @Pure
        @PythonName("nested_class_function")
        fun nestedClassFunction(
            param1: Int
        ) -> result1: Boolean
    }

    @Pure
    @PythonName("instance_method")
    fun instanceMethod(
        a: FunctionModuleClassA
    ) -> result1: FunctionModuleClassA

    // TODO Result type information missing.
    @Pure
    @PythonName("static_method")
    static fun staticMethod()

    // TODO Result type information missing.
    @Pure
    @PythonName("static_method_params")
    static fun staticMethodParams(
        @PythonName("param_1") param1: Int
    )

    // TODO Result type information missing.
    // TODO Safe-DS does not support class methods.
    @Pure
    @PythonName("class_method")
    static fun classMethod()

    // TODO Safe-DS does not support class methods.
    @Pure
    @PythonName("class_method_params")
    static fun classMethodParams(
        @PythonName("param_1") param1: Int
    ) -> result1: Boolean
}

class FunctionModulePropertiesClass() {
    @PythonName("property_function") attr propertyFunction
    @PythonName("property_function_params") attr propertyFunctionParams: String
    @PythonName("property_function_infer") attr propertyFunctionInfer: String
}<|MERGE_RESOLUTION|>--- conflicted
+++ resolved
@@ -14,26 +14,6 @@
 // TODO Some parameter have no type information.
 @Pure
 fun params(
-<<<<<<< HEAD
-	integer: Int,
-	boolean: Boolean,
-	@PythonName("float_") float: Float,
-	none: Nothing?,
-	string: String,
-	obj: FunctionModuleClassA,
-	callexpr,
-	`union`: union<Boolean, Int>,
-	@PythonName("union_with_none_1") unionWithNone1: Int?,
-	@PythonName("union_with_none_2") unionWithNone2: Int?,
-	@PythonName("list_") list: List<Int>,
-	dictionary: Map<String, union<Float, Int>>,
-	@PythonName("set_") set: Set<String>,
-	optional: Int?,
-	@PythonName("tuple_") tuple: Tuple<Int, String, Boolean>,
-	`literal`: literal<"Some String">,
-	@PythonName("any_") any: Any,
-	@PythonName("callable_none") callableNone: (param1: Int, param2: Float) -> ()?
-=======
     integer: Int,
     boolean: Boolean,
     @PythonName("float_") float: Float,
@@ -50,8 +30,8 @@
     optional: Int?,
     @PythonName("tuple_") tuple: Tuple<Int, String, Boolean>,
     `literal`: literal<"Some String">,
-    @PythonName("any_") any: Any
->>>>>>> 8e7aa5df
+    @PythonName("any_") any: Any,
+    @PythonName("callable_none") callableNone: (param1: Int, param2: Float) -> ()?
 )
 
 // TODO Result type information missing.
