--- conflicted
+++ resolved
@@ -8,41 +8,6 @@
 package tests.data.variousModulesPackage.docstringModule
 
 /**
-<<<<<<< HEAD
- * A class with a variety of different methods for calculations. (Epydoc).
- *
- * @ivar attr_1: Attribute of the calculator. (Epydoc)
- * @type attr_1: str
- * @param param_1: Parameter of the calculator. (Epydoc)
- * @type param_1: str
- */
-class EpydocDocstringClass(
-	@PythonName("param_1") param1: String
-) {
-	@PythonName("attr_1")
-	static attr attr1: String
-
-	/**
-	 * This function checks if the sum of x and y is less than the value 10 and returns True if it is. (Epydoc).
-	 *
-	 * @param x: First integer value for the calculation. (Epydoc)
-	 * @type x: int
-	 * @param y: Second integer value for the calculation. (Epydoc)
-	 * @type y: int
-	 * @return: Checks if the sum of x and y is greater than 10. (Epydoc)
-	 * @rtype: bool
-	 */
-	@Pure
-	@PythonName("epydoc_docstring_func")
-	fun epydocDocstringFunc(
-		x: Int,
-		y: Int
-	) -> result1: Boolean
-}
-
-/**
-=======
->>>>>>> 02f504cf
  * A class with a variety of different methods for calculations. (ReST).
  *
  * :param attr_1: Attribute of the calculator. (ReST)
