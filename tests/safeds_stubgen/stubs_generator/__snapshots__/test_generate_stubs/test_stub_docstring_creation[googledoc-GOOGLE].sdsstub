--- conflicted
+++ resolved
@@ -167,7 +167,7 @@
 @PythonName("infer_types2")
 fun inferTypes2(
     a: Int,
-    b: literal<false, true>
+    b: Boolean
 ) -> result1: union<Boolean, String>
 
 /**
@@ -247,15 +247,11 @@
     @PythonName("optional_type") optionalType: Int,
     @PythonName("none_type") noneType: Nothing?,
     @PythonName("int_type") intType: Int,
-    @PythonName("bool_type") boolType: literal<false, true>,
+    @PythonName("bool_type") boolType: Boolean,
     @PythonName("str_type") strType: String,
     @PythonName("float_type") floatType: Float,
-<<<<<<< HEAD
-    @PythonName("multiple_types") multipleTypes: literal<false, true>,
-=======
     @PythonName("byte_type") byteType: bytes,
     @PythonName("multiple_types") multipleTypes: Tuple<Int, Boolean>,
->>>>>>> 3e5962f3
     @PythonName("list_type_1") listType1: List<Any>,
     @PythonName("list_type_2") listType2: List<String>,
     @PythonName("list_type_3") listType3: List<Int, Boolean>,
@@ -286,13 +282,13 @@
     @PythonName("int_type")
     static attr intType: String
     @PythonName("bool_type")
-    static attr boolType: literal<false, true>
+    static attr boolType: String
     @PythonName("str_type")
     static attr strType: String
     @PythonName("float_type")
     static attr floatType: String
     @PythonName("multiple_types")
-    static attr multipleTypes: literal<false, true>
+    static attr multipleTypes: String
     @PythonName("list_type_1")
     static attr listType1: String
     @PythonName("list_type_2")
@@ -330,7 +326,7 @@
     @PythonName("mapping_type")
     static attr mappingType: Map<Int, String>
     @PythonName("bool_op_type")
-    static attr boolOpType: literal<false, true, unlistable_str>
+    static attr boolOpType: union<Boolean, Int, String>
     @PythonName("list_type_5")
     static attr listType5: List<Int>
 }
