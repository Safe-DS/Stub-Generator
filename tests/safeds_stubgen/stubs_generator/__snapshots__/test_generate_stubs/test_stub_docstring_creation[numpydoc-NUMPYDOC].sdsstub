--- conflicted
+++ resolved
@@ -194,7 +194,6 @@
 fun numpyNamedResultWithoutTypeInferred() -> namedResult: String
 
 /**
-<<<<<<< HEAD
  * @example
  * pipeline example {
  *     // print(1+1)
@@ -209,7 +208,8 @@
 @Pure
 @PythonName("function_with_example")
 fun functionWithExample()
-=======
+
+/**
  * numpy_named_result_without_type_inferred
  *
  * @result namedResult this will be the return value
@@ -217,7 +217,6 @@
 @Pure
 @PythonName("numpy_named_result_with_more_hints_than_docstring_types")
 fun numpyNamedResultWithMoreHintsThanDocstringTypes() -> (namedResult: Int, result1: String)
->>>>>>> 48ad9da2
 
 /**
  * ClassWithDocumentation. Code::
