--- conflicted
+++ resolved
@@ -288,35 +288,19 @@
      */
     @PythonName("property_method_with_docstring") attr propertyMethodWithDocstring: Boolean
 
-<<<<<<< HEAD
-	// TODO Some parameter have no type information.
-	/**
-	 * method_with_docstring.
-	 *
-	 * Dolor sit amet.
-	 *
-	 * @result namedResult this will be the return value
-	 */
-	@Pure
-	@PythonName("method_with_docstring")
-	fun methodWithDocstring(
-		a
-	) -> namedResult: Boolean
-=======
     // TODO Some parameter have no type information.
     /**
      * method_with_docstring.
      *
      * Dolor sit amet.
      *
-     * @result result1 this will be the return value
+     * @result namedResult this will be the return value
      */
     @Pure
     @PythonName("method_with_docstring")
     fun methodWithDocstring(
         a
-    ) -> result1: Boolean
->>>>>>> 8e7aa5df
+    ) -> namedResult: Boolean
 }
 
 // TODO Some parameter have no type information.
