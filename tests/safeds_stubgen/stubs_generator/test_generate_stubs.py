from __future__ import annotations

from pathlib import Path
from typing import TYPE_CHECKING

import pytest
from safeds_stubgen.api_analyzer import get_api
from safeds_stubgen.docstring_parsing import DocstringStyle
from safeds_stubgen.stubs_generator import NamingConvention, StubsStringGenerator, create_stub_files, generate_stub_data

# noinspection PyProtectedMember
from safeds_stubgen.stubs_generator._generate_stubs import _convert_name_to_convention

if TYPE_CHECKING:
    from collections.abc import Generator

    from syrupy import SnapshotAssertion


# Setup - Run API to create stub files
_lib_dir = Path(__file__).parent.parent.parent
_test_package_name = "various_modules_package"
_test_package_dir = Path(_lib_dir / "data" / _test_package_name)
_out_dir = Path(_lib_dir / "data" / "out")
_out_dir_stubs = Path(_out_dir / "tests/data" / _test_package_name)

_docstring_package_name = "docstring_parser_package"
_docstring_package_dir = Path(_lib_dir / "data" / _docstring_package_name)

<<<<<<< HEAD
api = get_api(_test_package_name, _test_package_dir, is_test_run=True)
stubs_generator = StubsStringGenerator(api=api, convert_identifiers=True)
stubs_data = generate_stub_data(stubs_generator=stubs_generator, out_path=_out_dir)
=======
api = get_api(_test_package_dir, is_test_run=True)
stubs_generator = StubsStringGenerator(api, naming_convention=NamingConvention.SAFE_DS)
stubs_data = _generate_stubs_data(api, _out_dir, stubs_generator)
>>>>>>> 9ad6df61


def test_file_creation() -> None:
    data_to_test: list[tuple[str, str]] = [
        ("/".join(stub_data[0].parts), stub_data[1]) for stub_data in stubs_data if "file_creation" in str(stub_data[0])
    ]
    data_to_test.sort(key=lambda x: x[1])

    expected_files: list[tuple[str, str]] = [
        # We reexport these three modules from another package into the file_creation package.
        ("tests/data/various_modules_package/file_creation", "_reexported_from_another_package"),
        ("tests/data/various_modules_package/file_creation", "_reexported_from_another_package_2"),
        ("tests/data/various_modules_package/file_creation", "_reexported_from_another_package_3"),
        # module_1 is public
        ("tests/data/various_modules_package/file_creation/module_1", "module_1"),
        # _module_6 has a public reexport in the file_creation package
        ("tests/data/various_modules_package/file_creation", "_module_6"),
        # module_5 is publich
        ("tests/data/various_modules_package/file_creation/package_1/module_5", "module_5"),
        # _module_3 is not created, even though it is reexported, since it's also reexported in the parent
        # package.
        # _module_2 is not created, since the reexport is still private
        # _module_4 is not created, since it has no (public) reexport
    ]
    expected_files.sort(key=lambda x: x[1])

    assert len(data_to_test) == len(expected_files)
    for data_tuple, expected_tuple in zip(data_to_test, expected_files, strict=True):
        assert data_tuple[0].endswith(expected_tuple[0])
        assert data_tuple[1] == expected_tuple[1]


def test_file_creation_limited_stubs_outside_package(snapshot_sds_stub: SnapshotAssertion) -> None:
    create_stub_files(stubs_generator=stubs_generator, stubs_data=stubs_data, out_path=_out_dir)

    path = Path(_out_dir / "tests/data/main_package/another_path/another_module/another_module.sdsstub")
    assert path.is_file()

    with path.open("r") as f:
        assert f.read() == snapshot_sds_stub


def _python_files() -> Generator:
    return Path(_test_package_dir).rglob(pattern="*.py")


def _python_file_ids() -> Generator:
    files = Path(_test_package_dir).rglob(pattern="*.py")
    for file in files:
        yield file.parts[-1].split(".py")[0]


@pytest.mark.parametrize("python_file", _python_files(), ids=_python_file_ids())
class TestStubFileGeneration:
    def test_stub_creation(self, python_file: Path, snapshot_sds_stub: SnapshotAssertion) -> None:
        file_name = python_file.parts[-1].split(".py")[0]

        for stub_data in stubs_data:
            if stub_data[1] == file_name:
                assert stub_data[2] == snapshot_sds_stub
                return

        # For these files stubs won't get created, because they are either empty or private.
        if file_name in {"__init__", "_module_2", "_module_4", "_reexport_module_5"}:
            return

        raise pytest.fail(f"Stub file not found for '{file_name}'.")


@pytest.mark.parametrize(
    ("name", "expected_result", "naming_convention", "is_class_name"),
    [
        ("", "", "Safe-DS", False),
        ("_", "_", "Safe-DS", False),
        ("__get_function_name__", "getFunctionName", NamingConvention.SAFE_DS, False),
        ("__get_function_name", "getFunctionName", NamingConvention.SAFE_DS, False),
        ("get_function_name__", "getFunctionName", NamingConvention.SAFE_DS, False),
        ("__getFunction_name__", "getFunctionName", NamingConvention.SAFE_DS, False),
        ("__get__function___name__", "getFunctionName", NamingConvention.SAFE_DS, False),
        ("__get_funCtion_NamE__", "getFunCtionNamE", NamingConvention.SAFE_DS, False),
        ("getFunctionName", "getFunctionName", NamingConvention.SAFE_DS, False),
        ("a_a_A_aAAaA_1_1_2_aAa", "aAAAAAaA112AAa", NamingConvention.SAFE_DS, False),
        ("some_class_name", "SomeClassName", NamingConvention.SAFE_DS, True),
        ("some_class_name", "some_class_name", NamingConvention.PYTHON, True),
        ("__get_function_name__", "__get_function_name__", NamingConvention.PYTHON, False),
    ],
)
def test_convert_name_to_convention(
    name: str,
    expected_result: str,
    naming_convention: NamingConvention,
    is_class_name: bool,
) -> None:
    assert (
        _convert_name_to_convention(name=name, naming_convention=naming_convention, is_class_name=is_class_name)
        == expected_result
    )


@pytest.mark.parametrize(
    ("filename", "docstring_style"),
    [
        ("full_docstring", DocstringStyle.PLAINTEXT),
        ("googledoc", DocstringStyle.GOOGLE),
        ("numpydoc", DocstringStyle.NUMPYDOC),
        ("plaintext", DocstringStyle.PLAINTEXT),
        ("restdoc", DocstringStyle.REST),
    ],
)
def test_stub_docstring_creation(
    filename: str,
    docstring_style: DocstringStyle,
    snapshot_sds_stub: SnapshotAssertion,
) -> None:
    docstring_api = get_api(
<<<<<<< HEAD
        package_name=_docstring_package_name,
=======
>>>>>>> 9ad6df61
        root=_docstring_package_dir,
        docstring_style=docstring_style,
        is_test_run=True,
    )
    docstring_stubs_generator = StubsStringGenerator(api=docstring_api, convert_identifiers=True)
    docstring_stubs_data = generate_stub_data(stubs_generator=docstring_stubs_generator, out_path=_out_dir)

    for stub_text in docstring_stubs_data:
        if stub_text[1] == filename:
            assert stub_text[2] == snapshot_sds_stub
            return

    raise pytest.fail(f"Could not find data for '{filename}'.")<|MERGE_RESOLUTION|>--- conflicted
+++ resolved
@@ -27,15 +27,9 @@
 _docstring_package_name = "docstring_parser_package"
 _docstring_package_dir = Path(_lib_dir / "data" / _docstring_package_name)
 
-<<<<<<< HEAD
-api = get_api(_test_package_name, _test_package_dir, is_test_run=True)
+api = get_api(_test_package_dir, is_test_run=True)
 stubs_generator = StubsStringGenerator(api=api, convert_identifiers=True)
 stubs_data = generate_stub_data(stubs_generator=stubs_generator, out_path=_out_dir)
-=======
-api = get_api(_test_package_dir, is_test_run=True)
-stubs_generator = StubsStringGenerator(api, naming_convention=NamingConvention.SAFE_DS)
-stubs_data = _generate_stubs_data(api, _out_dir, stubs_generator)
->>>>>>> 9ad6df61
 
 
 def test_file_creation() -> None:
@@ -151,10 +145,6 @@
     snapshot_sds_stub: SnapshotAssertion,
 ) -> None:
     docstring_api = get_api(
-<<<<<<< HEAD
-        package_name=_docstring_package_name,
-=======
->>>>>>> 9ad6df61
         root=_docstring_package_dir,
         docstring_style=docstring_style,
         is_test_run=True,
