--- conflicted
+++ resolved
@@ -90,19 +90,10 @@
         yield file.parts[-1].split(".py")[0]
 
 
-<<<<<<< HEAD
-def test_inheritance_creation(snapshot_sds_stub: SnapshotAssertion) -> None:
-    assert_stubs_snapshot("inheritance_module", snapshot_sds_stub)
-
-
-def test_type_var_creation(snapshot_sds_stub: SnapshotAssertion) -> None:
-    assert_stubs_snapshot("type_var_module", snapshot_sds_stub)
-=======
 @pytest.mark.parametrize("python_file", _python_files(), ids=_python_file_ids())
 class TestStubFileGeneration:
     def test_stub_creation(self, python_file: Path, snapshot_sds_stub: SnapshotAssertion) -> None:
         file_name = python_file.parts[-1].split(".py")[0]
->>>>>>> 522f38d6
 
         for stub_data in stubs_data:
             if stub_data[1] == file_name:
