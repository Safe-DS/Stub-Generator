import json
import sys
from pathlib import Path

import pytest
from safeds_stubgen.main import main
from syrupy.assertion import SnapshotAssertion

_lib_dir = Path(__file__).parent.parent.parent
_test_package_name = "main_package"
_test_package_name_boundaries_valid_values_numpydoc = "boundary_enum_package_numpydoc"
_test_package_name_boundaries_valid_values_googledoc = "boundary_enum_package_googledoc"
_test_package_name_boundaries_valid_values_restdoc = "boundary_enum_package_restdoc"
_test_package_purity = "purity_package"
_main_dir = Path(_lib_dir / "src" / "main.py")
_test_package_dir = Path(_lib_dir / "tests" / "data" / _test_package_name)
_out_dir = Path(_lib_dir / "tests" / "data" / "out")

_astroid_evaluation_dir = Path(_lib_dir / "tests" / "data" / "astroid")
_safeds_v19_evaluation_dir = Path(_lib_dir / "tests" / "data" / "safeds")
_safeds_v0_19_0_evaluation_dir = Path(_lib_dir / "evaluation_packages" / "safeds")
_matplot_v3_7_2_evaluation_dir = Path(_lib_dir / "evaluation_packages" / "matplotlib")
_pandas_v2_0_3_evaluation_dir = Path(_lib_dir / "evaluation_packages" / "pandas")
_scikit_v1_3_0_evaluation_dir = Path(_lib_dir / "evaluation_packages" / "sklearn")
_seaborn_v0_12_2_evaluation_dir = Path(_lib_dir / "evaluation_packages" / "seaborn")

@pytest.mark.parametrize(
    ("test_package_name", "out_file_dir", "docstyle"),
    [
        (
            _test_package_name,
            Path(_out_dir / f"{_test_package_name}__api.json"),
            "plaintext"
        ),
        (
            _test_package_name_boundaries_valid_values_numpydoc,
            Path(_out_dir / f"{_test_package_name_boundaries_valid_values_numpydoc}__api.json"),
            "numpydoc"
        ),
        (
            _test_package_name_boundaries_valid_values_googledoc,
            Path(_out_dir / f"{_test_package_name_boundaries_valid_values_googledoc}__api.json"),
            "google"
        ),
        (
            _test_package_name_boundaries_valid_values_restdoc,
            Path(_out_dir / f"{_test_package_name_boundaries_valid_values_restdoc}__api.json"),
            "rest"
        ),
        (
            _test_package_purity,
            Path(_out_dir / f"{_test_package_purity}__api_purity.json"),
            "numpydoc"
        ),
    ],
    ids=[
        "plaintext",
        "numpydoc - boundary - enum",
        "googledoc - boundary - enum",
        "restdoc - boundary - enum",
        "purity"
    ],
)
def test_main(
    test_package_name: str,
    out_file_dir: Path,
    docstyle: str,
    snapshot: SnapshotAssertion
) -> None:
    # Overwrite system arguments

    sys.argv = [
        str(_main_dir),
        "-v",
        "-s",
        str(Path(_lib_dir / "tests" / "data" / test_package_name)),
        "-o",
        str(_out_dir),
        "-tr",
        "--docstyle",
        docstyle,
        "-nc",
    ]

    main()

    with Path.open(out_file_dir, encoding="utf-8") as f:
        json_data = json.load(f)

    assert json_data == snapshot

@pytest.mark.parametrize(
    ("package_path", "out_file_dir", "docstyle"),
    [
        # (
        #     _astroid_evaluation_dir,
        #     Path(_out_dir / f"{'astroid'}__api_purity.json"),
        #     "numpydoc"
        # ),
        # (
        #     _safeds_v19_evaluation_dir,
        #     Path(_out_dir / f"{'safedsV19'}__api_purity.json"),
        #     "numpydoc"
        # ),
        (
            _safeds_v0_19_0_evaluation_dir,
            Path(_lib_dir / "evaluation" / "safeds"),
            "numpydoc"
        ),
        (
            _matplot_v3_7_2_evaluation_dir,
            Path(_lib_dir / "evaluation" / "matplotlib"),
            "numpydoc"
        ),
        (
            _pandas_v2_0_3_evaluation_dir,
            Path(_lib_dir / "evaluation" / "pandas"),
            "numpydoc"
        ),
        (
            _scikit_v1_3_0_evaluation_dir,
            Path(_lib_dir / "evaluation" / "sklearn"),
            "numpydoc"
        ),
        (
            _seaborn_v0_12_2_evaluation_dir,
            Path(_lib_dir / "evaluation" / "seaborn"),
            "numpydoc"
        ),
    ],
    ids=[
        # "astroid",
        # "safedsV19",
        "safeds_v0_19_0",
        "matplot_v3_7_2",
        "pandas_v2_0_3",
        "scikit_v1_3_0",
        "seaborn_v0_12_2"
    ],
)
def test_evaluation(
    package_path: Path,
    out_file_dir: Path,
    docstyle: str,
    snapshot: SnapshotAssertion
) -> None:
    # Overwrite system arguments

    sys.argv = [
        str(_main_dir),
        "-v",
        "-s",
        str(package_path),
        "-o",
        str(out_file_dir),
        "-tr",
        "--docstyle",
        docstyle,
        "-nc",
        # "--evaluate_purity",
        "--evaluate_api",
<<<<<<< HEAD
        "-old",
=======
        # "-old",
>>>>>>> 3219fbb6
        # "-runtime",
    ]

    main()
    assert True

def test_main_empty() -> None:
    # Overwrite system arguments
    sys.argv = [
        str(_main_dir),
        "-v",
        "-s",
        str(_test_package_dir),
        "-o",
        str(_out_dir),
        "--docstyle",
        "plaintext",
    ]

    with pytest.raises(ValueError, match="No files found to analyse."):
        main()<|MERGE_RESOLUTION|>--- conflicted
+++ resolved
@@ -159,11 +159,7 @@
         "-nc",
         # "--evaluate_purity",
         "--evaluate_api",
-<<<<<<< HEAD
-        "-old",
-=======
         # "-old",
->>>>>>> 3219fbb6
         # "-runtime",
     ]
 
