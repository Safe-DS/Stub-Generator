--- conflicted
+++ resolved
@@ -389,11 +389,8 @@
         ("arg", _function_module_name, "", "plaintext"),
         ("args_type", _function_module_name, "", "plaintext"),
         ("callable_type", _function_module_name, "", "plaintext"),
-<<<<<<< HEAD
         ("param_from_outside_the_package", _function_module_name, "", "plaintext"),
-=======
         ("type_var_func", _function_module_name, "", "plaintext"),
->>>>>>> fa3d020a
         ("abstract_method_params", _abstract_module_name, "AbstractModuleClass", "plaintext"),
         ("abstract_static_method_params", _abstract_module_name, "AbstractModuleClass", "plaintext"),
         ("abstract_property_method", _abstract_module_name, "AbstractModuleClass", "plaintext"),
@@ -423,11 +420,8 @@
         "arg",
         "args_type",
         "callable_type",
-<<<<<<< HEAD
         "param_from_outside_the_package",
-=======
         "type_var_func",
->>>>>>> fa3d020a
         "abstract_method_params",
         "abstract_static_method_params",
         "abstract_property_method",
@@ -485,11 +479,8 @@
         ("literal_results", _function_module_name, "", "plaintext"),
         ("any_results", _function_module_name, "", "plaintext"),
         ("callable_type", _function_module_name, "", "plaintext"),
-<<<<<<< HEAD
         ("result_from_outside_the_package", _function_module_name, "", "plaintext"),
-=======
         ("type_var_func", _function_module_name, "", "plaintext"),
->>>>>>> fa3d020a
         ("instance_method", _function_module_name, "FunctionModuleClassB", "plaintext"),
         ("static_method_params", _function_module_name, "FunctionModuleClassB", "plaintext"),
         ("class_method_params", _function_module_name, "FunctionModuleClassB", "plaintext"),
@@ -528,11 +519,8 @@
         "literal_results",
         "any_results",
         "callable_type",
-<<<<<<< HEAD
         "result_from_outside_the_package",
-=======
         "type_var_func",
->>>>>>> fa3d020a
         "instance_method",
         "static_method_params",
         "class_method_params",
