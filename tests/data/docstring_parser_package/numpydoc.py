--- conflicted
+++ resolved
@@ -550,7 +550,6 @@
     return "result"
 
 
-<<<<<<< HEAD
 class ClassWithExample:
     """
     Examples
@@ -575,7 +574,8 @@
     >>> print(x)
     1
     """
-=======
+
+
 def numpy_named_result_with_more_hints_than_docstring_types() -> tuple[int, str]:
     """
     numpy_named_result_without_type_inferred
@@ -585,5 +585,4 @@
     named_result : int
         this will be the return value
     """
-    ...
->>>>>>> 48ad9da2
+    ...