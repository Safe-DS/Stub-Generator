from enum import Enum, IntEnum
from enum import Enum as _Enum

from .another_path.another_module import AnotherClass as _AcImportAlias


class _ReexportedEmptyEnum(_Enum):
    """Nothing's here."""


class EnumTest(Enum):
    """Enum Docstring.

    Full Docstring Description
    """
    ONE = "first"
    TWO = (2, 2)
    THREE = 3
    FOUR = FIVE = "forth and fifth"
    SIX, SEVEN = ("sixth", 7)
    EIGHT, NINE = "89"


class EnumTest2(_Enum):
    TEN = _AcImportAlias()


class EnumTest3(IntEnum):
    ele_ven = 11


<<<<<<< HEAD
class EmptyEnum(IntEnum):
    ...
=======
class EmptyEnum(Enum, IntEnum):
    ...


class EnumWithFunctions(str, Enum):
    A = "a"
    B = "b"
    C = "c"

    def __str__(self):
        return self.value

    @staticmethod
    def enum_function():
        return 1 + 2

    @property
    def _give_b(self):
        return EnumWithFunctions.B
>>>>>>> fbe2a209
<|MERGE_RESOLUTION|>--- conflicted
+++ resolved
@@ -29,11 +29,7 @@
     ele_ven = 11
 
 
-<<<<<<< HEAD
 class EmptyEnum(IntEnum):
-    ...
-=======
-class EmptyEnum(Enum, IntEnum):
     ...
 
 
@@ -51,5 +47,4 @@
 
     @property
     def _give_b(self):
-        return EnumWithFunctions.B
->>>>>>> fbe2a209
+        return EnumWithFunctions.B