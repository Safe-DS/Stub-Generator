--- conflicted
+++ resolved
@@ -56,7 +56,6 @@
     literal: Literal["Some String"],
     any_: Any,
     callable_none: Callable[[int, float], None] | None,
-<<<<<<< HEAD
     literal_none: Literal["1", 2] | None,
     literal_none2: None | Literal["1", 2],
     set_none: set[int] | None,
@@ -64,8 +63,6 @@
     named_class_none: FunctionModuleClassA | None,
     list_class_none: list[float] | None,
     tuple_class_none: tuple[int, str] | None,
-=======
->>>>>>> c581e6a6
 ): ...
 
 
