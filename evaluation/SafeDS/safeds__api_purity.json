{
  "safeds.data.image.containers._image": {
    "safeds.data.image.containers._image.from_file.46.4": {
      "purity": "Impure",
      "reasons": {
        "NonLocalVariableRead": 38,
        "NonLocalVariableWrite": 10,
        "FileRead": 2,
        "UnknownCall": 28,
        "NativeCall": 6,
        "CallOfParameter": 1
      }
    },
    "safeds.data.image.containers._image.from_bytes.65.4": {
      "purity": "Impure",
      "reasons": {
        "NonLocalVariableWrite": 2,
        "UnknownCall": 4
      }
    },
    "safeds.data.image.containers._image.__init__.89.4": {
      "purity": "Impure",
      "reasons": {
        "UnknownCall": 1
      }
    },
    "safeds.data.image.containers._image.__eq__.92.4": {
      "purity": "Impure",
      "reasons": {
        "NonLocalVariableRead": 3,
        "UnknownCall": 5,
        "CallOfParameter": 1
      }
    },
    "safeds.data.image.containers._image.__sizeof__.112.4": {
      "purity": "Impure",
      "reasons": {
        "NonLocalVariableRead": 1,
        "UnknownCall": 2,
        "NativeCall": 1
      }
    },
    "safeds.data.image.containers._image._repr_jpeg_.122.4": {
      "purity": "Impure",
      "reasons": {
        "NonLocalVariableRead": 2,
        "UnknownCall": 5,
        "NativeCall": 1
      }
    },
    "safeds.data.image.containers._image._repr_png_.143.4": {
      "purity": "Impure",
      "reasons": {
        "NonLocalVariableRead": 2,
        "UnknownCall": 6,
        "NativeCall": 1
      }
    },
    "safeds.data.image.containers._image._set_device.160.4": {
      "purity": "Impure",
      "reasons": {
        "NonLocalVariableRead": 1,
        "UnknownCall": 1
      }
    },
    "safeds.data.image.containers._image.width.176.4": {
      "purity": "Impure",
      "reasons": {
        "NonLocalVariableRead": 1,
        "UnknownCall": 1
      }
    },
    "safeds.data.image.containers._image.height.188.4": {
      "purity": "Impure",
      "reasons": {
        "NonLocalVariableRead": 1,
        "UnknownCall": 1
      }
    },
    "safeds.data.image.containers._image.channel.200.4": {
      "purity": "Impure",
      "reasons": {
        "NonLocalVariableRead": 1,
        "UnknownCall": 1
      }
    },
    "safeds.data.image.containers._image.device.212.4": {
      "purity": "Impure",
      "reasons": {
        "NonLocalVariableRead": 2
      }
    },
    "safeds.data.image.containers._image.to_jpeg_file.227.4": {
      "purity": "Impure",
      "reasons": {
        "NonLocalVariableRead": 11,
        "NonLocalVariableWrite": 3,
        "UnknownCall": 7,
        "NativeCall": 2
      }
    },
    "safeds.data.image.containers._image.to_png_file.244.4": {
      "purity": "Impure",
      "reasons": {
        "NonLocalVariableRead": 11,
        "NonLocalVariableWrite": 3,
        "UnknownCall": 7,
        "NativeCall": 2
      }
    },
    "safeds.data.image.containers._image.resize.263.4": {
      "purity": "Impure",
      "reasons": {
        "NonLocalVariableRead": 2,
        "UnknownCall": 4
      }
    },
    "safeds.data.image.containers._image.convert_to_grayscale.279.4": {
      "purity": "Impure",
      "reasons": {
        "NonLocalVariableRead": 2,
        "NonLocalVariableWrite": 1,
        "UnknownCall": 4
      }
    },
    "safeds.data.image.containers._image.crop.301.4": {
      "purity": "Impure",
      "reasons": {
        "NonLocalVariableRead": 2,
        "UnknownCall": 2
      }
    },
    "safeds.data.image.containers._image.flip_vertically.321.4": {
      "purity": "Impure",
      "reasons": {
        "NonLocalVariableRead": 2,
        "UnknownCall": 2
      }
    },
    "safeds.data.image.containers._image.flip_horizontally.334.4": {
      "purity": "Impure",
      "reasons": {
        "NonLocalVariableRead": 2,
        "UnknownCall": 2
      }
    },
    "safeds.data.image.containers._image.adjust_brightness.347.4": {
      "purity": "Impure",
      "reasons": {
        "NonLocalVariableRead": 27,
        "NonLocalVariableWrite": 7,
        "FileRead": 1,
        "UnknownCall": 23,
        "NativeCall": 6,
        "CallOfParameter": 1
      }
    },
    "safeds.data.image.containers._image.add_noise.391.4": {
      "purity": "Impure",
      "reasons": {
        "NonLocalVariableRead": 3,
        "NonLocalVariableWrite": 1,
        "UnknownCall": 9
      }
    },
    "safeds.data.image.containers._image.adjust_contrast.419.4": {
      "purity": "Impure",
      "reasons": {
        "NonLocalVariableRead": 27,
        "NonLocalVariableWrite": 7,
        "FileRead": 1,
        "UnknownCall": 23,
        "NativeCall": 6,
        "CallOfParameter": 1
      }
    },
    "safeds.data.image.containers._image.adjust_color_balance.462.4": {
      "purity": "Impure",
      "reasons": {
        "NonLocalVariableRead": 27,
        "NonLocalVariableWrite": 7,
        "FileRead": 1,
        "UnknownCall": 23,
        "NativeCall": 6,
        "CallOfParameter": 1
      }
    },
    "safeds.data.image.containers._image.blur.500.4": {
      "purity": "Impure",
      "reasons": {
        "NonLocalVariableRead": 2,
        "UnknownCall": 2
      }
    },
    "safeds.data.image.containers._image.sharpen.519.4": {
      "purity": "Impure",
      "reasons": {
        "NonLocalVariableRead": 27,
        "NonLocalVariableWrite": 7,
        "FileRead": 1,
        "UnknownCall": 23,
        "NativeCall": 6,
        "CallOfParameter": 1
      }
    },
    "safeds.data.image.containers._image.invert_colors.562.4": {
      "purity": "Impure",
      "reasons": {
        "NonLocalVariableRead": 3,
        "NonLocalVariableWrite": 1,
        "UnknownCall": 4
      }
    },
    "safeds.data.image.containers._image.rotate_right.581.4": {
      "purity": "Impure",
      "reasons": {
        "NonLocalVariableRead": 2,
        "UnknownCall": 2
      }
    },
    "safeds.data.image.containers._image.rotate_left.594.4": {
      "purity": "Impure",
      "reasons": {
        "NonLocalVariableRead": 2,
        "UnknownCall": 2
      }
    },
    "safeds.data.image.containers._image.find_edges.607.4": {
      "purity": "Impure",
      "reasons": {
        "NonLocalVariableRead": 6,
        "NonLocalVariableWrite": 1,
        "UnknownCall": 8
      }
    }
  },
  "safeds.data.tabular.containers._column": {
    "safeds.data.tabular.containers._column._from_pandas_series.55.4": {
      "purity": "Impure",
      "reasons": {
        "NonLocalVariableRead": 1,
        "NonLocalVariableWrite": 4,
        "UnknownCall": 6,
        "NativeCall": 1
      }
    },
    "safeds.data.tabular.containers._column.__init__.89.4": {
      "purity": "Impure",
      "reasons": {
        "NonLocalVariableWrite": 2,
        "UnknownCall": 4,
        "NativeCall": 1
      }
    },
    "safeds.data.tabular.containers._column.__contains__.113.4": {
      "purity": "Impure",
      "reasons": {
        "NonLocalVariableRead": 1
      }
    },
    "safeds.data.tabular.containers._column.__eq__.116.4": {
      "purity": "Impure",
      "reasons": {
        "NonLocalVariableRead": 2,
        "UnknownCall": 4
      }
    },
    "safeds.data.tabular.containers._column.__getitem__.155.4": {
      "purity": "Impure",
      "reasons": {
        "NonLocalVariableRead": 3,
        "NonLocalVariableWrite": 4,
        "UnknownCall": 7,
        "NativeCall": 1
      }
    },
    "safeds.data.tabular.containers._column.__iter__.194.4": {
      "purity": "Impure",
      "reasons": {
        "NonLocalVariableRead": 1
      }
    },
    "safeds.data.tabular.containers._column.__len__.215.4": {
      "purity": "Impure",
      "reasons": {
        "NonLocalVariableRead": 1
      }
    },
    "safeds.data.tabular.containers._column.__repr__.233.4": {
      "purity": "Impure",
      "reasons": {
        "NonLocalVariableRead": 2
      }
    },
    "safeds.data.tabular.containers._column.__sizeof__.251.4": {
      "purity": "Impure",
      "reasons": {
        "NonLocalVariableRead": 3,
        "UnknownCall": 1,
        "NativeCall": 1
      }
    },
    "safeds.data.tabular.containers._column.__str__.261.4": {
      "purity": "Impure",
      "reasons": {
        "NonLocalVariableRead": 2
      }
    },
    "safeds.data.tabular.containers._column.name.284.4": {
      "purity": "Impure",
      "reasons": {
        "NonLocalVariableRead": 1
      }
    },
    "safeds.data.tabular.containers._column.number_of_rows.303.4": {
      "purity": "Impure",
      "reasons": {
        "NonLocalVariableRead": 1
      }
    },
    "safeds.data.tabular.containers._column.type.315.4": {
      "purity": "Impure",
      "reasons": {
        "NonLocalVariableRead": 1
      }
    },
    "safeds.data.tabular.containers._column.get_unique_values.341.4": {
      "purity": "Impure",
      "reasons": {
        "NonLocalVariableRead": 1,
        "UnknownCall": 1
      }
    },
    "safeds.data.tabular.containers._column.get_value.359.4": {
      "purity": "Impure",
      "reasons": {
        "NonLocalVariableRead": 1,
        "NonLocalVariableWrite": 1
      }
    },
    "safeds.data.tabular.containers._column.all.394.4": {
      "purity": "Impure",
      "reasons": {
        "NonLocalVariableRead": 1,
        "CallOfParameter": 1
      }
    },
    "safeds.data.tabular.containers._column.any.420.4": {
      "purity": "Impure",
      "reasons": {
        "NonLocalVariableRead": 1,
        "CallOfParameter": 1
      }
    },
    "safeds.data.tabular.containers._column.none.446.4": {
      "purity": "Impure",
      "reasons": {
        "NonLocalVariableRead": 1,
        "CallOfParameter": 1
      }
    },
    "safeds.data.tabular.containers._column.has_missing_values.473.4": {
      "purity": "Impure",
      "reasons": {
        "NonLocalVariableRead": 1,
        "UnknownCall": 1,
        "CallOfParameter": 1
      }
    },
    "safeds.data.tabular.containers._column.rename.499.4": {
      "purity": "Impure",
      "reasons": {
        "NonLocalVariableRead": 3,
        "NonLocalVariableWrite": 4,
        "UnknownCall": 6,
        "NativeCall": 1
      }
    },
    "safeds.data.tabular.containers._column.transform.524.4": {
      "purity": "Impure",
      "reasons": {
        "NonLocalVariableRead": 2,
        "NonLocalVariableWrite": 2,
        "UnknownCall": 5,
        "NativeCall": 1
      }
    },
    "safeds.data.tabular.containers._column.correlation_with.552.4": {
      "purity": "Impure",
      "reasons": {
        "NonLocalVariableRead": 3,
        "UnknownCall": 1
      }
    },
    "safeds.data.tabular.containers._column.idness.591.4": {
      "purity": "Impure",
      "reasons": {
        "NonLocalVariableRead": 1,
        "UnknownCall": 1
      }
    },
    "safeds.data.tabular.containers._column.maximum.626.4": {
      "purity": "Impure",
      "reasons": {
        "NonLocalVariableRead": 3
      }
    },
    "safeds.data.tabular.containers._column.mean.651.4": {
      "purity": "Impure",
      "reasons": {
        "NonLocalVariableRead": 3,
        "UnknownCall": 1
      }
    },
    "safeds.data.tabular.containers._column.median.676.4": {
      "purity": "Impure",
      "reasons": {
        "NonLocalVariableRead": 3,
        "UnknownCall": 1
      }
    },
    "safeds.data.tabular.containers._column.minimum.706.4": {
      "purity": "Impure",
      "reasons": {
        "NonLocalVariableRead": 3
      }
    },
    "safeds.data.tabular.containers._column.missing_value_ratio.731.4": {
      "purity": "Impure",
      "reasons": {
        "NonLocalVariableRead": 1,
        "UnknownCall": 1
      }
    },
    "safeds.data.tabular.containers._column.mode.760.4": {
      "purity": "Impure",
      "reasons": {
        "NonLocalVariableRead": 1,
        "UnknownCall": 2
      }
    },
    "safeds.data.tabular.containers._column.stability.782.4": {
      "purity": "Impure",
      "reasons": {
        "NonLocalVariableRead": 1,
        "UnknownCall": 3,
        "CallOfParameter": 1
      }
    },
    "safeds.data.tabular.containers._column.standard_deviation.823.4": {
      "purity": "Impure",
      "reasons": {
        "NonLocalVariableRead": 4,
        "UnknownCall": 1
      }
    },
    "safeds.data.tabular.containers._column.sum.852.4": {
      "purity": "Impure",
      "reasons": {
        "NonLocalVariableRead": 4
      }
    },
    "safeds.data.tabular.containers._column.variance.877.4": {
      "purity": "Impure",
      "reasons": {
        "NonLocalVariableRead": 4,
        "UnknownCall": 1
      }
    },
    "safeds.data.tabular.containers._column.plot_boxplot.907.4": {
      "purity": "Impure",
      "reasons": {
        "NonLocalVariableRead": 198,
        "NonLocalVariableWrite": 125,
        "FileRead": 2,
        "FileWrite": 1,
        "UnknownCall": 363,
        "NativeCall": 14,
        "CallOfParameter": 10
      }
    },
    "safeds.data.tabular.containers._column.plot_histogram.943.4": {
      "purity": "Impure",
      "reasons": {
        "NonLocalVariableRead": 196,
        "NonLocalVariableWrite": 125,
        "FileRead": 2,
        "FileWrite": 1,
        "UnknownCall": 366,
        "NativeCall": 14,
        "CallOfParameter": 10
      }
    },
    "safeds.data.tabular.containers._column.to_html.979.4": {
      "purity": "Impure",
      "reasons": {
        "NonLocalVariableRead": 2,
        "UnknownCall": 2
      }
    },
    "safeds.data.tabular.containers._column._repr_html_.1004.4": {
      "purity": "Impure",
      "reasons": {
        "NonLocalVariableRead": 2,
        "UnknownCall": 2
      }
    },
    "safeds.data.tabular.containers._column._count_missing_values.1029.4": {
      "purity": "Impure",
      "reasons": {
        "NonLocalVariableRead": 1,
        "UnknownCall": 1
      }
    }
  },
  "safeds.data.tabular.containers._row": {
    "safeds.data.tabular.containers._row.from_dict.40.4": {
      "purity": "Impure",
      "reasons": {
        "NonLocalVariableRead": 87,
        "NonLocalVariableWrite": 29,
        "FileRead": 1,
        "FileWrite": 1,
        "UnknownCall": 211,
        "NativeCall": 4,
        "CallOfParameter": 9
      }
    },
    "safeds.data.tabular.containers._row._from_pandas_dataframe.62.4": {
      "purity": "Impure",
      "reasons": {
        "NonLocalVariableWrite": 4,
        "UnknownCall": 6,
        "NativeCall": 1
      }
    },
    "safeds.data.tabular.containers._row.__init__.109.4": {
      "purity": "Impure",
      "reasons": {
        "NonLocalVariableRead": 87,
        "NonLocalVariableWrite": 29,
        "FileRead": 1,
        "FileWrite": 1,
        "UnknownCall": 209,
        "NativeCall": 4,
        "CallOfParameter": 9
      }
    },
    "safeds.data.tabular.containers._row.__contains__.132.4": {
      "purity": "Impure",
      "reasons": {
        "NonLocalVariableRead": 2
      }
    },
    "safeds.data.tabular.containers._row.__eq__.158.4": {
      "purity": "Impure",
      "reasons": {
        "NonLocalVariableRead": 3,
        "UnknownCall": 3
      }
    },
    "safeds.data.tabular.containers._row.__getitem__.191.4": {
      "purity": "Impure",
      "reasons": {
        "NonLocalVariableRead": 3
      }
    },
    "safeds.data.tabular.containers._row.__iter__.219.4": {
      "purity": "Impure",
      "reasons": {
        "NonLocalVariableRead": 1
      }
    },
    "safeds.data.tabular.containers._row.__len__.237.4": {
      "purity": "Impure",
      "reasons": {
        "NonLocalVariableRead": 1
      }
    },
    "safeds.data.tabular.containers._row.__repr__.255.4": {
      "purity": "Pure"
    },
    "safeds.data.tabular.containers._row.__sizeof__.273.4": {
      "purity": "Impure",
      "reasons": {
        "NonLocalVariableRead": 3,
        "UnknownCall": 1,
        "NativeCall": 1
      }
    },
    "safeds.data.tabular.containers._row.__str__.283.4": {
      "purity": "Impure",
      "reasons": {
        "NonLocalVariableRead": 4
      }
    },
    "safeds.data.tabular.containers._row.column_names.314.4": {
      "purity": "Impure",
      "reasons": {
        "NonLocalVariableRead": 3
      }
    },
    "safeds.data.tabular.containers._row.number_of_column.333.4": {
      "purity": "Impure",
      "reasons": {
        "NonLocalVariableRead": 1
      }
    },
    "safeds.data.tabular.containers._row.schema.352.4": {
      "purity": "Impure",
      "reasons": {
        "NonLocalVariableRead": 2
      }
    },
    "safeds.data.tabular.containers._row.get_value.373.4": {
      "purity": "Impure",
      "reasons": {
        "NonLocalVariableRead": 3
      }
    },
    "safeds.data.tabular.containers._row.has_column.404.4": {
      "purity": "Impure",
      "reasons": {
        "NonLocalVariableRead": 2
      }
    },
    "safeds.data.tabular.containers._row.get_column_type.430.4": {
      "purity": "Impure",
      "reasons": {
        "NonLocalVariableRead": 2,
        "NonLocalVariableWrite": 2
      }
    },
    "safeds.data.tabular.containers._row.sort_columns.462.4": {
      "purity": "Impure",
      "reasons": {
        "NonLocalVariableRead": 90,
        "NonLocalVariableWrite": 29,
        "FileRead": 1,
        "FileWrite": 1,
        "UnknownCall": 212,
        "NativeCall": 4,
        "CallOfParameter": 9
      }
    },
    "safeds.data.tabular.containers._row.to_dict.495.4": {
      "purity": "Impure",
      "reasons": {
        "NonLocalVariableRead": 4
      }
    },
    "safeds.data.tabular.containers._row.to_html.513.4": {
      "purity": "Impure",
      "reasons": {
        "NonLocalVariableRead": 1,
        "UnknownCall": 1
      }
    },
    "safeds.data.tabular.containers._row._repr_html_.534.4": {
      "purity": "Impure",
      "reasons": {
        "NonLocalVariableRead": 1,
        "UnknownCall": 1
      }
    }
  },
  "safeds.data.tabular.containers._table": {
    "safeds.data.tabular.containers._table.from_csv_file.84.4": {
      "purity": "Impure",
      "reasons": {
        "NonLocalVariableRead": 95,
        "NonLocalVariableWrite": 32,
        "FileRead": 1,
        "FileWrite": 1,
        "UnknownCall": 215,
        "NativeCall": 6,
        "CallOfParameter": 9
      }
    },
    "safeds.data.tabular.containers._table.from_excel_file.126.4": {
      "purity": "Impure",
      "reasons": {
        "NonLocalVariableRead": 95,
        "NonLocalVariableWrite": 32,
        "FileRead": 1,
        "FileWrite": 1,
        "UnknownCall": 214,
        "NativeCall": 6,
        "CallOfParameter": 9
      }
    },
    "safeds.data.tabular.containers._table.from_json_file.170.4": {
      "purity": "Impure",
      "reasons": {
        "NonLocalVariableRead": 95,
        "NonLocalVariableWrite": 32,
        "FileRead": 1,
        "FileWrite": 1,
        "UnknownCall": 215,
        "NativeCall": 6,
        "CallOfParameter": 9
      }
    },
    "safeds.data.tabular.containers._table.from_dict.213.4": {
      "purity": "Impure",
      "reasons": {
        "NonLocalVariableRead": 87,
        "NonLocalVariableWrite": 29,
        "FileRead": 1,
        "FileWrite": 1,
        "UnknownCall": 211,
        "NativeCall": 4,
        "CallOfParameter": 9
      }
    },
    "safeds.data.tabular.containers._table.from_columns.244.4": {
      "purity": "Impure",
      "reasons": {
        "NonLocalVariableRead": 88,
        "NonLocalVariableWrite": 29,
        "FileRead": 1,
        "FileWrite": 1,
        "UnknownCall": 211,
        "NativeCall": 4,
        "CallOfParameter": 9
      }
    },
    "safeds.data.tabular.containers._table.from_rows.292.4": {
      "purity": "Impure",
      "reasons": {
        "NonLocalVariableRead": 93,
        "NonLocalVariableWrite": 30,
        "FileRead": 1,
        "FileWrite": 1,
        "UnknownCall": 212,
        "NativeCall": 4,
        "CallOfParameter": 9
      }
    },
    "safeds.data.tabular.containers._table._from_pandas_dataframe.342.4": {
      "purity": "Impure",
      "reasons": {
        "NonLocalVariableRead": 88,
        "NonLocalVariableWrite": 29,
        "FileRead": 1,
        "FileWrite": 1,
        "UnknownCall": 211,
        "NativeCall": 4,
        "CallOfParameter": 9
      }
    },
    "safeds.data.tabular.containers._table.__init__.385.4": {
      "purity": "Impure",
      "reasons": {
        "NonLocalVariableRead": 87,
        "NonLocalVariableWrite": 29,
        "FileRead": 1,
        "FileWrite": 1,
        "UnknownCall": 210,
        "NativeCall": 4,
        "CallOfParameter": 9
      }
    },
    "safeds.data.tabular.containers._table.__eq__.426.4": {
      "purity": "Impure",
      "reasons": {
        "NonLocalVariableRead": 96,
        "NonLocalVariableWrite": 34,
        "FileRead": 1,
        "FileWrite": 1,
        "UnknownCall": 218,
        "NativeCall": 4,
        "CallOfParameter": 9
      }
    },
    "safeds.data.tabular.containers._table.__repr__.460.4": {
      "purity": "Impure",
      "reasons": {
        "NonLocalVariableRead": 2,
        "UnknownCall": 2
      }
    },
    "safeds.data.tabular.containers._table.__sizeof__.479.4": {
      "purity": "Impure",
      "reasons": {
        "NonLocalVariableRead": 3,
        "UnknownCall": 1,
        "NativeCall": 1
      }
    },
    "safeds.data.tabular.containers._table.__str__.489.4": {
      "purity": "Impure",
      "reasons": {
        "NonLocalVariableRead": 2,
        "UnknownCall": 2
      }
    },
    "safeds.data.tabular.containers._table.column_names.499.4": {
      "purity": "Impure",
      "reasons": {
        "NonLocalVariableRead": 3
      }
    },
    "safeds.data.tabular.containers._table.number_of_columns.520.4": {
      "purity": "Impure",
      "reasons": {
        "NonLocalVariableRead": 1
      }
    },
    "safeds.data.tabular.containers._table.number_of_rows.539.4": {
      "purity": "Impure",
      "reasons": {
        "NonLocalVariableRead": 1
      }
    },
    "safeds.data.tabular.containers._table.schema.558.4": {
      "purity": "Impure",
      "reasons": {
        "NonLocalVariableRead": 2
      }
    },
    "safeds.data.tabular.containers._table.get_column.587.4": {
      "purity": "Impure",
      "reasons": {
        "NonLocalVariableRead": 4,
        "NonLocalVariableWrite": 6,
        "UnknownCall": 7,
        "NativeCall": 1
      }
    },
    "safeds.data.tabular.containers._table.has_column.622.4": {
      "purity": "Impure",
      "reasons": {
        "NonLocalVariableRead": 2
      }
    },
    "safeds.data.tabular.containers._table.get_column_type.649.4": {
      "purity": "Impure",
      "reasons": {
        "NonLocalVariableRead": 2,
        "NonLocalVariableWrite": 2
      }
    },
    "safeds.data.tabular.containers._table.get_row.679.4": {
      "purity": "Impure",
      "reasons": {
        "NonLocalVariableRead": 4,
        "NonLocalVariableWrite": 4,
        "UnknownCall": 6,
        "NativeCall": 1
      }
    },
    "safeds.data.tabular.containers._table._get_similar_columns.713.4": {
      "purity": "Impure",
      "reasons": {
        "NonLocalVariableRead": 1,
        "UnknownCall": 1
      }
    },
    "safeds.data.tabular.containers._table.summarize_statistics.745.4": {
      "purity": "Impure",
      "reasons": {
        "NonLocalVariableRead": 96,
        "NonLocalVariableWrite": 34,
        "FileRead": 1,
        "FileWrite": 1,
        "UnknownCall": 219,
        "NativeCall": 4,
        "CallOfParameter": 9
      }
    },
    "safeds.data.tabular.containers._table._as_table.847.4": {
      "purity": "Pure"
    },
    "safeds.data.tabular.containers._table.add_column.861.4": {
      "purity": "Impure",
      "reasons": {
        "NonLocalVariableRead": 92,
        "NonLocalVariableWrite": 29,
        "FileRead": 1,
        "FileWrite": 1,
        "UnknownCall": 211,
        "NativeCall": 4,
        "CallOfParameter": 9
      }
    },
    "safeds.data.tabular.containers._table.add_columns.900.4": {
      "purity": "Impure",
      "reasons": {
        "NonLocalVariableRead": 92,
        "NonLocalVariableWrite": 31,
        "FileRead": 1,
        "FileWrite": 1,
        "UnknownCall": 213,
        "NativeCall": 4,
        "CallOfParameter": 9
      }
    },
    "safeds.data.tabular.containers._table.add_row.948.4": {
      "purity": "Impure",
      "reasons": {
        "NonLocalVariableRead": 99,
        "NonLocalVariableWrite": 35,
        "FileRead": 1,
        "FileWrite": 1,
        "UnknownCall": 219,
        "NativeCall": 4,
        "CallOfParameter": 9
      }
    },
    "safeds.data.tabular.containers._table.add_rows.1009.4": {
      "purity": "Impure",
      "reasons": {
        "NonLocalVariableRead": 99,
        "NonLocalVariableWrite": 35,
        "FileRead": 1,
        "FileWrite": 1,
        "UnknownCall": 221,
        "NativeCall": 4,
        "CallOfParameter": 9
      }
    },
    "safeds.data.tabular.containers._table.filter_rows.1068.4": {
      "purity": "Impure",
      "reasons": {
        "NonLocalVariableRead": 93,
        "NonLocalVariableWrite": 30,
        "FileRead": 1,
        "FileWrite": 1,
        "UnknownCall": 214,
        "NativeCall": 4,
        "CallOfParameter": 10
      }
    },
    "safeds.data.tabular.containers._table.group_rows_by.1101.4": {
      "purity": "Impure",
      "reasons": {
        "NonLocalVariableRead": 99,
        "NonLocalVariableWrite": 35,
        "FileRead": 1,
        "FileWrite": 1,
        "UnknownCall": 221,
        "NativeCall": 4,
        "CallOfParameter": 10
      }
    },
    "safeds.data.tabular.containers._table.keep_only_columns.1125.4": {
      "purity": "Impure",
      "reasons": {
        "NonLocalVariableRead": 94,
        "NonLocalVariableWrite": 34,
        "FileRead": 1,
        "FileWrite": 1,
        "UnknownCall": 217,
        "NativeCall": 4,
        "CallOfParameter": 9
      }
    },
    "safeds.data.tabular.containers._table.remove_columns.1170.4": {
      "purity": "Impure",
      "reasons": {
        "NonLocalVariableRead": 90,
        "NonLocalVariableWrite": 29,
        "FileRead": 1,
        "FileWrite": 1,
        "UnknownCall": 213,
        "NativeCall": 4,
        "CallOfParameter": 9
      }
    },
    "safeds.data.tabular.containers._table.remove_columns_with_missing_values.1221.4": {
      "purity": "Impure",
      "reasons": {
        "NonLocalVariableRead": 90,
        "NonLocalVariableWrite": 31,
        "FileRead": 1,
        "FileWrite": 1,
        "UnknownCall": 213,
        "NativeCall": 4,
        "CallOfParameter": 10
      }
    },
    "safeds.data.tabular.containers._table.remove_columns_with_non_numerical_values.1250.4": {
      "purity": "Impure",
      "reasons": {
        "NonLocalVariableRead": 91,
        "NonLocalVariableWrite": 31,
        "FileRead": 1,
        "FileWrite": 1,
        "UnknownCall": 213,
        "NativeCall": 4,
        "CallOfParameter": 9
      }
    },
    "safeds.data.tabular.containers._table.remove_duplicate_rows.1279.4": {
      "purity": "Impure",
      "reasons": {
        "NonLocalVariableRead": 90,
        "NonLocalVariableWrite": 29,
        "FileRead": 1,
        "FileWrite": 1,
        "UnknownCall": 212,
        "NativeCall": 4,
        "CallOfParameter": 9
      }
    },
    "safeds.data.tabular.containers._table.remove_rows_with_missing_values.1303.4": {
      "purity": "Impure",
      "reasons": {
        "NonLocalVariableRead": 88,
        "NonLocalVariableWrite": 29,
        "FileRead": 1,
        "FileWrite": 1,
        "UnknownCall": 212,
        "NativeCall": 4,
        "CallOfParameter": 9
      }
    },
    "safeds.data.tabular.containers._table.remove_rows_with_outliers.1325.4": {
      "purity": "Impure",
      "reasons": {
        "NonLocalVariableRead": 117,
        "NonLocalVariableWrite": 37,
        "FileRead": 2,
        "FileWrite": 1,
        "UnknownCall": 244,
        "NativeCall": 11,
        "CallOfParameter": 11
      }
    },
    "safeds.data.tabular.containers._table.rename_column.1368.4": {
      "purity": "Impure",
      "reasons": {
        "NonLocalVariableRead": 90,
        "NonLocalVariableWrite": 29,
        "FileRead": 1,
        "FileWrite": 1,
        "UnknownCall": 212,
        "NativeCall": 4,
        "CallOfParameter": 9
      }
    },
    "safeds.data.tabular.containers._table.replace_column.1413.4": {
      "purity": "Impure",
      "reasons": {
        "NonLocalVariableRead": 91,
        "NonLocalVariableWrite": 31,
        "FileRead": 1,
        "FileWrite": 1,
        "UnknownCall": 213,
        "NativeCall": 4,
        "CallOfParameter": 9
      }
    },
    "safeds.data.tabular.containers._table.shuffle_rows.1473.4": {
      "purity": "Impure",
      "reasons": {
        "NonLocalVariableRead": 90,
        "NonLocalVariableWrite": 29,
        "FileRead": 1,
        "FileWrite": 1,
        "UnknownCall": 212,
        "NativeCall": 4,
        "CallOfParameter": 9
      }
    },
    "safeds.data.tabular.containers._table.slice_rows.1500.4": {
      "purity": "Impure",
      "reasons": {
        "NonLocalVariableRead": 91,
        "NonLocalVariableWrite": 29,
        "FileRead": 1,
        "FileWrite": 1,
        "UnknownCall": 211,
        "NativeCall": 4,
        "CallOfParameter": 9
      }
    },
    "safeds.data.tabular.containers._table.sort_columns.1554.4": {
      "purity": "Impure",
      "reasons": {
        "NonLocalVariableRead": 90,
        "NonLocalVariableWrite": 31,
        "FileRead": 1,
        "FileWrite": 1,
        "UnknownCall": 213,
        "NativeCall": 4,
        "CallOfParameter": 9
      }
    },
    "safeds.data.tabular.containers._table.sort_rows.1602.4": {
      "purity": "Impure",
      "reasons": {
        "NonLocalVariableRead": 93,
        "NonLocalVariableWrite": 30,
        "FileRead": 1,
        "FileWrite": 1,
        "UnknownCall": 215,
        "NativeCall": 4,
        "CallOfParameter": 9
      }
    },
    "safeds.data.tabular.containers._table.split_rows.1649.4": {
      "purity": "Impure",
      "reasons": {
        "NonLocalVariableRead": 95,
        "NonLocalVariableWrite": 34,
        "FileRead": 1,
        "FileWrite": 1,
        "UnknownCall": 217,
        "NativeCall": 4,
        "CallOfParameter": 9
      }
    },
    "safeds.data.tabular.containers._table.tag_columns.1695.4": {
      "purity": "Impure",
      "reasons": {
        "NonLocalVariableRead": 94,
        "NonLocalVariableWrite": 34,
        "FileRead": 1,
        "FileWrite": 1,
        "UnknownCall": 217,
        "NativeCall": 4,
        "CallOfParameter": 9
      }
    },
    "safeds.data.tabular.containers._table.time_columns.1730.4": {
      "purity": "Impure",
      "reasons": {
        "NonLocalVariableRead": 94,
        "NonLocalVariableWrite": 34,
        "FileRead": 1,
        "FileWrite": 1,
        "UnknownCall": 217,
        "NativeCall": 4,
        "CallOfParameter": 9
      }
    },
    "safeds.data.tabular.containers._table.transform_column.1767.4": {
      "purity": "Impure",
      "reasons": {
        "NonLocalVariableRead": 96,
        "NonLocalVariableWrite": 34,
        "FileRead": 1,
        "FileWrite": 1,
        "UnknownCall": 219,
        "NativeCall": 4,
        "CallOfParameter": 10
      }
    },
    "safeds.data.tabular.containers._table.transform_table.1800.4": {
      "purity": "Impure",
      "reasons": {
        "NonLocalVariableRead": 101,
        "NonLocalVariableWrite": 35,
        "FileRead": 1,
        "FileWrite": 1,
        "UnknownCall": 218,
        "NativeCall": 4,
        "CallOfParameter": 9
      }
    },
    "safeds.data.tabular.containers._table.inverse_transform_table.1838.4": {
      "purity": "Impure",
      "reasons": {
        "NonLocalVariableRead": 101,
        "NonLocalVariableWrite": 35,
        "FileRead": 1,
        "FileWrite": 1,
        "UnknownCall": 218,
        "NativeCall": 4,
        "CallOfParameter": 9
      }
    },
    "safeds.data.tabular.containers._table.plot_correlation_heatmap.1884.4": {
      "purity": "Impure",
      "reasons": {
<<<<<<< HEAD
        "NonLocalVariableRead": 34,
        "NonLocalVariableWrite": 14,
        "FileRead": 1,
        "UnknownCall": 39,
        "NativeCall": 8,
        "CallOfParameter": 1
=======
        "NonLocalVariableRead": 205,
        "NonLocalVariableWrite": 133,
        "FileRead": 2,
        "FileWrite": 1,
        "UnknownCall": 374,
        "NativeCall": 15,
        "CallOfParameter": 10
>>>>>>> cf827e6c
      }
    },
    "safeds.data.tabular.containers._table.plot_lineplot.1943.4": {
      "purity": "Impure",
      "reasons": {
        "NonLocalVariableRead": 199,
        "NonLocalVariableWrite": 125,
        "FileRead": 2,
        "FileWrite": 1,
        "UnknownCall": 367,
        "NativeCall": 14,
        "CallOfParameter": 10
      }
    },
    "safeds.data.tabular.containers._table.plot_scatterplot.2004.4": {
      "purity": "Impure",
      "reasons": {
        "NonLocalVariableRead": 199,
        "NonLocalVariableWrite": 125,
        "FileRead": 2,
        "FileWrite": 1,
        "UnknownCall": 367,
        "NativeCall": 14,
        "CallOfParameter": 10
      }
    },
    "safeds.data.tabular.containers._table.plot_boxplots.2062.4": {
      "purity": "Impure",
      "reasons": {
        "NonLocalVariableRead": 205,
        "NonLocalVariableWrite": 133,
        "FileRead": 2,
        "FileWrite": 1,
        "UnknownCall": 375,
        "NativeCall": 15,
        "CallOfParameter": 10
      }
    },
    "safeds.data.tabular.containers._table.plot_histograms.2109.4": {
      "purity": "Impure",
      "reasons": {
        "NonLocalVariableRead": 198,
        "NonLocalVariableWrite": 125,
        "FileRead": 2,
        "FileWrite": 1,
        "UnknownCall": 368,
        "NativeCall": 14,
        "CallOfParameter": 10
      }
    },
    "safeds.data.tabular.containers._table.to_csv_file.2148.4": {
      "purity": "Impure",
      "reasons": {
        "NonLocalVariableRead": 12,
        "NonLocalVariableWrite": 3,
        "UnknownCall": 5,
        "NativeCall": 2
      }
    },
    "safeds.data.tabular.containers._table.to_excel_file.2179.4": {
      "purity": "Impure",
      "reasons": {
        "NonLocalVariableRead": 12,
        "NonLocalVariableWrite": 3,
        "UnknownCall": 7,
        "NativeCall": 2
      }
    },
    "safeds.data.tabular.containers._table.to_json_file.2217.4": {
      "purity": "Impure",
      "reasons": {
        "NonLocalVariableRead": 12,
        "NonLocalVariableWrite": 3,
        "UnknownCall": 5,
        "NativeCall": 2
      }
    },
    "safeds.data.tabular.containers._table.to_dict.2248.4": {
      "purity": "Impure",
      "reasons": {
        "NonLocalVariableRead": 4,
        "NonLocalVariableWrite": 6,
        "UnknownCall": 7,
        "NativeCall": 1
      }
    },
    "safeds.data.tabular.containers._table.to_html.2269.4": {
      "purity": "Impure",
      "reasons": {
        "NonLocalVariableRead": 1,
        "UnknownCall": 1
      }
    },
    "safeds.data.tabular.containers._table.to_columns.2286.4": {
      "purity": "Impure",
      "reasons": {
        "NonLocalVariableRead": 4,
        "NonLocalVariableWrite": 6,
        "UnknownCall": 7,
        "NativeCall": 1
      }
    },
    "safeds.data.tabular.containers._table.to_rows.2304.4": {
      "purity": "Impure",
      "reasons": {
        "NonLocalVariableRead": 90,
        "NonLocalVariableWrite": 29,
        "FileRead": 1,
        "FileWrite": 1,
        "UnknownCall": 213,
        "NativeCall": 4,
        "CallOfParameter": 9
      }
    },
    "safeds.data.tabular.containers._table._repr_html_.2338.4": {
      "purity": "Impure",
      "reasons": {
        "NonLocalVariableRead": 1,
        "UnknownCall": 1
      }
    },
    "safeds.data.tabular.containers._table.__dataframe__.2353.4": {
      "purity": "Impure",
      "reasons": {
        "NonLocalVariableRead": 2,
        "UnknownCall": 2
      }
    }
  },
  "safeds.data.tabular.containers._tagged_table": {
    "safeds.data.tabular.containers._tagged_table._from_table.52.4": {
      "purity": "Impure",
      "reasons": {
        "NonLocalVariableRead": 94,
        "NonLocalVariableWrite": 34,
        "FileRead": 1,
        "FileWrite": 1,
        "UnknownCall": 217,
        "NativeCall": 4,
        "CallOfParameter": 9
      }
    },
    "safeds.data.tabular.containers._tagged_table.__init__.118.4": {
      "purity": "Impure",
      "reasons": {
        "NonLocalVariableRead": 94,
        "NonLocalVariableWrite": 34,
        "FileRead": 1,
        "FileWrite": 1,
        "UnknownCall": 217,
        "NativeCall": 4,
        "CallOfParameter": 9
      }
    },
    "safeds.data.tabular.containers._tagged_table.__sizeof__.168.4": {
      "purity": "Impure",
      "reasons": {
        "NonLocalVariableRead": 94,
        "NonLocalVariableWrite": 28,
        "FileRead": 1,
        "FileWrite": 1,
        "UnknownCall": 214,
        "NativeCall": 4,
        "CallOfParameter": 9
      }
    },
    "safeds.data.tabular.containers._tagged_table.features.183.4": {
      "purity": "Impure",
      "reasons": {
        "NonLocalVariableRead": 1
      }
    },
    "safeds.data.tabular.containers._tagged_table.target.195.4": {
      "purity": "Impure",
      "reasons": {
        "NonLocalVariableRead": 1
      }
    },
    "safeds.data.tabular.containers._tagged_table.add_column_as_feature.210.4": {
      "purity": "Impure",
      "reasons": {
        "NonLocalVariableRead": 96,
        "NonLocalVariableWrite": 34,
        "FileRead": 1,
        "FileWrite": 1,
        "UnknownCall": 217,
        "NativeCall": 4,
        "CallOfParameter": 9
      }
    },
    "safeds.data.tabular.containers._tagged_table.add_columns_as_features.239.4": {
      "purity": "Impure",
      "reasons": {
        "NonLocalVariableRead": 96,
        "NonLocalVariableWrite": 34,
        "FileRead": 1,
        "FileWrite": 1,
        "UnknownCall": 217,
        "NativeCall": 4,
        "CallOfParameter": 9
      }
    },
    "safeds.data.tabular.containers._tagged_table._as_table.273.4": {
      "purity": "Impure",
      "reasons": {
        "NonLocalVariableRead": 90,
        "NonLocalVariableWrite": 31,
        "FileRead": 1,
        "FileWrite": 1,
        "UnknownCall": 213,
        "NativeCall": 4,
        "CallOfParameter": 9
      }
    },
    "safeds.data.tabular.containers._tagged_table.add_column.292.4": {
      "purity": "Impure",
      "reasons": {
        "NonLocalVariableRead": 96,
        "NonLocalVariableWrite": 34,
        "FileRead": 1,
        "FileWrite": 1,
        "UnknownCall": 217,
        "NativeCall": 4,
        "CallOfParameter": 9
      }
    },
    "safeds.data.tabular.containers._tagged_table.add_columns.321.4": {
      "purity": "Impure",
      "reasons": {
        "NonLocalVariableRead": 96,
        "NonLocalVariableWrite": 34,
        "FileRead": 1,
        "FileWrite": 1,
        "UnknownCall": 217,
        "NativeCall": 4,
        "CallOfParameter": 9
      }
    },
    "safeds.data.tabular.containers._tagged_table.add_row.350.4": {
      "purity": "Impure",
      "reasons": {
        "NonLocalVariableRead": 99,
        "NonLocalVariableWrite": 35,
        "FileRead": 1,
        "FileWrite": 1,
        "UnknownCall": 219,
        "NativeCall": 4,
        "CallOfParameter": 9
      }
    },
    "safeds.data.tabular.containers._tagged_table.add_rows.373.4": {
      "purity": "Impure",
      "reasons": {
        "NonLocalVariableRead": 99,
        "NonLocalVariableWrite": 35,
        "FileRead": 1,
        "FileWrite": 1,
        "UnknownCall": 221,
        "NativeCall": 4,
        "CallOfParameter": 9
      }
    },
    "safeds.data.tabular.containers._tagged_table.filter_rows.396.4": {
      "purity": "Impure",
      "reasons": {
        "NonLocalVariableRead": 96,
        "NonLocalVariableWrite": 35,
        "FileRead": 1,
        "FileWrite": 1,
        "UnknownCall": 220,
        "NativeCall": 4,
        "CallOfParameter": 10
      }
    },
    "safeds.data.tabular.containers._tagged_table.keep_only_columns.418.4": {
      "purity": "Impure",
      "reasons": {
        "NonLocalVariableRead": 94,
        "NonLocalVariableWrite": 34,
        "FileRead": 1,
        "FileWrite": 1,
        "UnknownCall": 217,
        "NativeCall": 4,
        "CallOfParameter": 9
      }
    },
    "safeds.data.tabular.containers._tagged_table.remove_columns.454.4": {
      "purity": "Impure",
      "reasons": {
        "NonLocalVariableRead": 94,
        "NonLocalVariableWrite": 34,
        "FileRead": 1,
        "FileWrite": 1,
        "UnknownCall": 217,
        "NativeCall": 4,
        "CallOfParameter": 9
      }
    },
    "safeds.data.tabular.containers._tagged_table.remove_columns_with_missing_values.492.4": {
      "purity": "Impure",
      "reasons": {
        "NonLocalVariableRead": 94,
        "NonLocalVariableWrite": 34,
        "FileRead": 1,
        "FileWrite": 1,
        "UnknownCall": 217,
        "NativeCall": 4,
        "CallOfParameter": 10
      }
    },
    "safeds.data.tabular.containers._tagged_table.remove_columns_with_non_numerical_values.524.4": {
      "purity": "Impure",
      "reasons": {
        "NonLocalVariableRead": 95,
        "NonLocalVariableWrite": 34,
        "FileRead": 1,
        "FileWrite": 1,
        "UnknownCall": 217,
        "NativeCall": 4,
        "CallOfParameter": 9
      }
    },
    "safeds.data.tabular.containers._tagged_table.remove_duplicate_rows.556.4": {
      "purity": "Impure",
      "reasons": {
        "NonLocalVariableRead": 94,
        "NonLocalVariableWrite": 34,
        "FileRead": 1,
        "FileWrite": 1,
        "UnknownCall": 218,
        "NativeCall": 4,
        "CallOfParameter": 9
      }
    },
    "safeds.data.tabular.containers._tagged_table.remove_rows_with_missing_values.573.4": {
      "purity": "Impure",
      "reasons": {
        "NonLocalVariableRead": 94,
        "NonLocalVariableWrite": 34,
        "FileRead": 1,
        "FileWrite": 1,
        "UnknownCall": 218,
        "NativeCall": 4,
        "CallOfParameter": 9
      }
    },
    "safeds.data.tabular.containers._tagged_table.remove_rows_with_outliers.590.4": {
      "purity": "Impure",
      "reasons": {
        "NonLocalVariableRead": 117,
        "NonLocalVariableWrite": 37,
        "FileRead": 2,
        "FileWrite": 1,
        "UnknownCall": 244,
        "NativeCall": 11,
        "CallOfParameter": 11
      }
    },
    "safeds.data.tabular.containers._tagged_table.rename_column.611.4": {
      "purity": "Impure",
      "reasons": {
        "NonLocalVariableRead": 94,
        "NonLocalVariableWrite": 34,
        "FileRead": 1,
        "FileWrite": 1,
        "UnknownCall": 217,
        "NativeCall": 4,
        "CallOfParameter": 9
      }
    },
    "safeds.data.tabular.containers._tagged_table.replace_column.648.4": {
      "purity": "Impure",
      "reasons": {
        "NonLocalVariableRead": 96,
        "NonLocalVariableWrite": 34,
        "FileRead": 1,
        "FileWrite": 1,
        "UnknownCall": 217,
        "NativeCall": 4,
        "CallOfParameter": 9
      }
    },
    "safeds.data.tabular.containers._tagged_table.shuffle_rows.705.4": {
      "purity": "Impure",
      "reasons": {
        "NonLocalVariableRead": 94,
        "NonLocalVariableWrite": 34,
        "FileRead": 1,
        "FileWrite": 1,
        "UnknownCall": 218,
        "NativeCall": 4,
        "CallOfParameter": 9
      }
    },
    "safeds.data.tabular.containers._tagged_table.slice_rows.722.4": {
      "purity": "Impure",
      "reasons": {
        "NonLocalVariableRead": 95,
        "NonLocalVariableWrite": 34,
        "FileRead": 1,
        "FileWrite": 1,
        "UnknownCall": 217,
        "NativeCall": 4,
        "CallOfParameter": 9
      }
    },
    "safeds.data.tabular.containers._tagged_table.sort_columns.758.4": {
      "purity": "Impure",
      "reasons": {
        "NonLocalVariableRead": 94,
        "NonLocalVariableWrite": 34,
        "FileRead": 1,
        "FileWrite": 1,
        "UnknownCall": 217,
        "NativeCall": 4,
        "CallOfParameter": 9
      }
    },
    "safeds.data.tabular.containers._tagged_table.sort_rows.797.4": {
      "purity": "Impure",
      "reasons": {
        "NonLocalVariableRead": 96,
        "NonLocalVariableWrite": 35,
        "FileRead": 1,
        "FileWrite": 1,
        "UnknownCall": 221,
        "NativeCall": 4,
        "CallOfParameter": 9
      }
    },
    "safeds.data.tabular.containers._tagged_table.transform_column.826.4": {
      "purity": "Impure",
      "reasons": {
        "NonLocalVariableRead": 96,
        "NonLocalVariableWrite": 34,
        "FileRead": 1,
        "FileWrite": 1,
        "UnknownCall": 219,
        "NativeCall": 4,
        "CallOfParameter": 10
      }
    }
  },
  "safeds.data.tabular.containers._time_series": {
    "safeds.data.tabular.containers._time_series._from_tagged_table.25.4": {
      "purity": "Impure",
      "reasons": {
        "NonLocalVariableRead": 94,
        "NonLocalVariableWrite": 34,
        "FileRead": 1,
        "FileWrite": 1,
        "UnknownCall": 217,
        "NativeCall": 4,
        "CallOfParameter": 9
      }
    },
    "safeds.data.tabular.containers._time_series._from_table_to_time_series.76.4": {
      "purity": "Impure",
      "reasons": {
        "NonLocalVariableRead": 94,
        "NonLocalVariableWrite": 34,
        "FileRead": 1,
        "FileWrite": 1,
        "UnknownCall": 217,
        "NativeCall": 4,
        "CallOfParameter": 9
      }
    },
    "safeds.data.tabular.containers._time_series.__init__.134.4": {
      "purity": "Impure",
      "reasons": {
        "NonLocalVariableRead": 90,
        "NonLocalVariableWrite": 31,
        "FileRead": 1,
        "FileWrite": 1,
        "UnknownCall": 213,
        "NativeCall": 4,
        "CallOfParameter": 9
      }
    },
    "safeds.data.tabular.containers._time_series.__sizeof__.190.4": {
      "purity": "Impure",
      "reasons": {
        "NonLocalVariableRead": 3,
        "NonLocalVariableWrite": 2,
        "UnknownCall": 6,
        "NativeCall": 1
      }
    },
    "safeds.data.tabular.containers._time_series.time.205.4": {
      "purity": "Impure",
      "reasons": {
        "NonLocalVariableRead": 1
      }
    },
    "safeds.data.tabular.containers._time_series._as_table.219.4": {
      "purity": "Impure",
      "reasons": {
        "NonLocalVariableRead": 90,
        "NonLocalVariableWrite": 31,
        "FileRead": 1,
        "FileWrite": 1,
        "UnknownCall": 213,
        "NativeCall": 4,
        "CallOfParameter": 9
      }
    },
    "safeds.data.tabular.containers._time_series.add_column.238.4": {
      "purity": "Impure",
      "reasons": {
        "NonLocalVariableRead": 96,
        "NonLocalVariableWrite": 34,
        "FileRead": 1,
        "FileWrite": 1,
        "UnknownCall": 217,
        "NativeCall": 4,
        "CallOfParameter": 9
      }
    },
    "safeds.data.tabular.containers._time_series.add_column_as_feature.266.4": {
      "purity": "Impure",
      "reasons": {
        "NonLocalVariableRead": 96,
        "NonLocalVariableWrite": 34,
        "FileRead": 1,
        "FileWrite": 1,
        "UnknownCall": 217,
        "NativeCall": 4,
        "CallOfParameter": 9
      }
    },
    "safeds.data.tabular.containers._time_series.add_columns_as_features.294.4": {
      "purity": "Impure",
      "reasons": {
        "NonLocalVariableRead": 96,
        "NonLocalVariableWrite": 34,
        "FileRead": 1,
        "FileWrite": 1,
        "UnknownCall": 217,
        "NativeCall": 4,
        "CallOfParameter": 9
      }
    },
    "safeds.data.tabular.containers._time_series.add_columns.322.4": {
      "purity": "Impure",
      "reasons": {
        "NonLocalVariableRead": 96,
        "NonLocalVariableWrite": 34,
        "FileRead": 1,
        "FileWrite": 1,
        "UnknownCall": 217,
        "NativeCall": 4,
        "CallOfParameter": 9
      }
    },
    "safeds.data.tabular.containers._time_series.add_row.350.4": {
      "purity": "Impure",
      "reasons": {
<<<<<<< HEAD
        "NonLocalVariableRead": 14,
        "NonLocalVariableWrite": 10,
        "UnknownCall": 17,
        "NativeCall": 1
=======
        "NonLocalVariableRead": 94,
        "NonLocalVariableWrite": 34,
        "FileRead": 1,
        "FileWrite": 1,
        "UnknownCall": 217,
        "NativeCall": 4,
        "CallOfParameter": 9
>>>>>>> cf827e6c
      }
    },
    "safeds.data.tabular.containers._time_series.add_rows.373.4": {
      "purity": "Impure",
      "reasons": {
        "NonLocalVariableRead": 94,
        "NonLocalVariableWrite": 34,
        "FileRead": 1,
        "FileWrite": 1,
        "UnknownCall": 217,
        "NativeCall": 4,
        "CallOfParameter": 9
      }
    },
    "safeds.data.tabular.containers._time_series.filter_rows.396.4": {
      "purity": "Impure",
      "reasons": {
        "NonLocalVariableRead": 94,
        "NonLocalVariableWrite": 34,
        "FileRead": 1,
        "FileWrite": 1,
        "UnknownCall": 217,
        "NativeCall": 4,
        "CallOfParameter": 9
      }
    },
    "safeds.data.tabular.containers._time_series.keep_only_columns.417.4": {
      "purity": "Impure",
      "reasons": {
        "NonLocalVariableRead": 94,
        "NonLocalVariableWrite": 34,
        "FileRead": 1,
        "FileWrite": 1,
        "UnknownCall": 217,
        "NativeCall": 4,
        "CallOfParameter": 9
      }
    },
    "safeds.data.tabular.containers._time_series.remove_columns.458.4": {
      "purity": "Impure",
      "reasons": {
        "NonLocalVariableRead": 94,
        "NonLocalVariableWrite": 34,
        "FileRead": 1,
        "FileWrite": 1,
        "UnknownCall": 217,
        "NativeCall": 4,
        "CallOfParameter": 9
      }
    },
    "safeds.data.tabular.containers._time_series.remove_columns_with_missing_values.503.4": {
      "purity": "Impure",
      "reasons": {
        "NonLocalVariableRead": 94,
        "NonLocalVariableWrite": 34,
        "FileRead": 1,
        "FileWrite": 1,
        "UnknownCall": 217,
        "NativeCall": 4,
        "CallOfParameter": 10
      }
    },
    "safeds.data.tabular.containers._time_series.remove_columns_with_non_numerical_values.538.4": {
      "purity": "Impure",
      "reasons": {
        "NonLocalVariableRead": 95,
        "NonLocalVariableWrite": 34,
        "FileRead": 1,
        "FileWrite": 1,
        "UnknownCall": 217,
        "NativeCall": 4,
        "CallOfParameter": 9
      }
    },
    "safeds.data.tabular.containers._time_series.remove_duplicate_rows.573.4": {
      "purity": "Impure",
      "reasons": {
        "NonLocalVariableRead": 94,
        "NonLocalVariableWrite": 34,
        "FileRead": 1,
        "FileWrite": 1,
        "UnknownCall": 217,
        "NativeCall": 4,
        "CallOfParameter": 9
      }
    },
    "safeds.data.tabular.containers._time_series.remove_rows_with_missing_values.593.4": {
      "purity": "Impure",
      "reasons": {
        "NonLocalVariableRead": 94,
        "NonLocalVariableWrite": 34,
        "FileRead": 1,
        "FileWrite": 1,
        "UnknownCall": 217,
        "NativeCall": 4,
        "CallOfParameter": 9
      }
    },
    "safeds.data.tabular.containers._time_series.remove_rows_with_outliers.613.4": {
      "purity": "Impure",
      "reasons": {
        "NonLocalVariableRead": 94,
        "NonLocalVariableWrite": 34,
        "FileRead": 1,
        "FileWrite": 1,
        "UnknownCall": 217,
        "NativeCall": 4,
        "CallOfParameter": 9
      }
    },
    "safeds.data.tabular.containers._time_series.rename_column.637.4": {
      "purity": "Impure",
      "reasons": {
        "NonLocalVariableRead": 94,
        "NonLocalVariableWrite": 34,
        "FileRead": 1,
        "FileWrite": 1,
        "UnknownCall": 217,
        "NativeCall": 4,
        "CallOfParameter": 9
      }
    },
    "safeds.data.tabular.containers._time_series.replace_column.678.4": {
      "purity": "Impure",
      "reasons": {
        "NonLocalVariableRead": 96,
        "NonLocalVariableWrite": 34,
        "FileRead": 1,
        "FileWrite": 1,
        "UnknownCall": 217,
        "NativeCall": 4,
        "CallOfParameter": 9
      }
    },
    "safeds.data.tabular.containers._time_series.slice_rows.755.4": {
      "purity": "Impure",
      "reasons": {
        "NonLocalVariableRead": 95,
        "NonLocalVariableWrite": 34,
        "FileRead": 1,
        "FileWrite": 1,
        "UnknownCall": 217,
        "NativeCall": 4,
        "CallOfParameter": 9
      }
    },
    "safeds.data.tabular.containers._time_series.sort_columns.794.4": {
      "purity": "Impure",
      "reasons": {
        "NonLocalVariableRead": 94,
        "NonLocalVariableWrite": 34,
        "FileRead": 1,
        "FileWrite": 1,
        "UnknownCall": 217,
        "NativeCall": 4,
        "CallOfParameter": 9
      }
    },
    "safeds.data.tabular.containers._time_series.transform_column.836.4": {
      "purity": "Impure",
      "reasons": {
        "NonLocalVariableRead": 94,
        "NonLocalVariableWrite": 34,
        "FileRead": 1,
        "FileWrite": 1,
        "UnknownCall": 217,
        "NativeCall": 4,
        "CallOfParameter": 9
      }
    }
  },
  "safeds.data.tabular.transformation._discretizer": {
    "safeds.data.tabular.transformation._discretizer.__init__.31.4": {
      "purity": "Impure",
      "reasons": {
        "NonLocalVariableRead": 1,
        "NonLocalVariableWrite": 3,
        "UnknownCall": 6
      }
    },
    "safeds.data.tabular.transformation._discretizer.fit.39.4": {
      "purity": "Impure",
      "reasons": {
        "NonLocalVariableRead": 8,
        "NonLocalVariableWrite": 9,
        "UnknownCall": 13,
        "NativeCall": 1
      }
    },
    "safeds.data.tabular.transformation._discretizer.transform.94.4": {
      "purity": "Impure",
      "reasons": {
        "NonLocalVariableRead": 94,
        "NonLocalVariableWrite": 32,
        "FileRead": 1,
        "FileWrite": 1,
        "UnknownCall": 214,
        "NativeCall": 4,
        "CallOfParameter": 9
      }
    },
    "safeds.data.tabular.transformation._discretizer.is_fitted.147.4": {
      "purity": "Impure",
      "reasons": {
        "NonLocalVariableRead": 1
      }
    },
    "safeds.data.tabular.transformation._discretizer.get_names_of_added_columns.158.4": {
      "purity": "Impure",
      "reasons": {
        "NonLocalVariableRead": 1
      }
    },
    "safeds.data.tabular.transformation._discretizer.get_names_of_changed_columns.177.4": {
      "purity": "Impure",
      "reasons": {
        "NonLocalVariableRead": 1
      }
    },
    "safeds.data.tabular.transformation._discretizer.get_names_of_removed_columns.195.4": {
      "purity": "Impure",
      "reasons": {
        "NonLocalVariableRead": 1
      }
    }
  },
  "safeds.data.tabular.transformation._imputer": {
    "safeds.data.tabular.transformation._imputer.__init__.50.12": {
      "purity": "Impure",
      "reasons": {
        "NonLocalVariableWrite": 1
      }
    },
    "safeds.data.tabular.transformation._imputer.__str__.53.12": {
      "purity": "Impure",
      "reasons": {
        "NonLocalVariableRead": 1
      }
    },
    "safeds.data.tabular.transformation._imputer._augment_imputer.56.12": {
      "purity": "Impure",
      "reasons": {
        "NonLocalVariableRead": 1
      }
    },
    "safeds.data.tabular.transformation._imputer.__str__.63.12": {
      "purity": "Pure"
    },
    "safeds.data.tabular.transformation._imputer._augment_imputer.66.12": {
      "purity": "Pure"
    },
    "safeds.data.tabular.transformation._imputer.__str__.72.12": {
      "purity": "Pure"
    },
    "safeds.data.tabular.transformation._imputer._augment_imputer.75.12": {
      "purity": "Pure"
    },
    "safeds.data.tabular.transformation._imputer.__str__.81.12": {
      "purity": "Pure"
    },
    "safeds.data.tabular.transformation._imputer._augment_imputer.84.12": {
      "purity": "Pure"
    },
    "safeds.data.tabular.transformation._imputer.__init__.87.4": {
      "purity": "Impure",
      "reasons": {
        "NonLocalVariableWrite": 2
      }
    },
    "safeds.data.tabular.transformation._imputer.fit.94.4": {
      "purity": "Impure",
      "reasons": {
<<<<<<< HEAD
        "NonLocalVariableRead": 37,
        "NonLocalVariableWrite": 16,
        "FileRead": 1,
        "UnknownCall": 32,
        "NativeCall": 7,
        "CallOfParameter": 1
=======
        "NonLocalVariableRead": 119,
        "NonLocalVariableWrite": 40,
        "FileRead": 2,
        "FileWrite": 1,
        "UnknownCall": 231,
        "NativeCall": 10,
        "CallOfParameter": 10
>>>>>>> cf827e6c
      }
    },
    "safeds.data.tabular.transformation._imputer.transform.174.4": {
      "purity": "Impure",
      "reasons": {
        "NonLocalVariableRead": 92,
        "NonLocalVariableWrite": 30,
        "FileRead": 1,
        "FileWrite": 1,
        "UnknownCall": 212,
        "NativeCall": 4,
        "CallOfParameter": 9
      }
    },
    "safeds.data.tabular.transformation._imputer.is_fitted.218.4": {
      "purity": "Impure",
      "reasons": {
        "NonLocalVariableRead": 1
      }
    },
    "safeds.data.tabular.transformation._imputer.get_names_of_added_columns.229.4": {
      "purity": "Impure",
      "reasons": {
        "NonLocalVariableRead": 1
      }
    },
    "safeds.data.tabular.transformation._imputer.get_names_of_changed_columns.248.4": {
      "purity": "Impure",
      "reasons": {
        "NonLocalVariableRead": 1
      }
    },
    "safeds.data.tabular.transformation._imputer.get_names_of_removed_columns.266.4": {
      "purity": "Impure",
      "reasons": {
        "NonLocalVariableRead": 1
      }
    }
  },
  "safeds.data.tabular.transformation._label_encoder": {
    "safeds.data.tabular.transformation._label_encoder.__init__.18.4": {
      "purity": "Impure",
      "reasons": {
        "NonLocalVariableWrite": 2
      }
    },
    "safeds.data.tabular.transformation._label_encoder.fit.22.4": {
      "purity": "Impure",
      "reasons": {
<<<<<<< HEAD
        "NonLocalVariableRead": 35,
        "NonLocalVariableWrite": 16,
        "FileRead": 1,
        "UnknownCall": 30,
        "NativeCall": 7,
        "CallOfParameter": 1
=======
        "NonLocalVariableRead": 117,
        "NonLocalVariableWrite": 44,
        "FileRead": 2,
        "FileWrite": 1,
        "UnknownCall": 230,
        "NativeCall": 10,
        "CallOfParameter": 10
>>>>>>> cf827e6c
      }
    },
    "safeds.data.tabular.transformation._label_encoder.transform.75.4": {
      "purity": "Impure",
      "reasons": {
        "NonLocalVariableRead": 91,
        "NonLocalVariableWrite": 30,
        "FileRead": 1,
        "FileWrite": 1,
        "UnknownCall": 212,
        "NativeCall": 4,
        "CallOfParameter": 9
      }
    },
    "safeds.data.tabular.transformation._label_encoder.inverse_transform.117.4": {
      "purity": "Impure",
      "reasons": {
        "NonLocalVariableRead": 99,
        "NonLocalVariableWrite": 35,
        "FileRead": 1,
        "FileWrite": 1,
        "UnknownCall": 218,
        "NativeCall": 4,
        "CallOfParameter": 9
      }
    },
    "safeds.data.tabular.transformation._label_encoder.is_fitted.176.4": {
      "purity": "Impure",
      "reasons": {
        "NonLocalVariableRead": 1
      }
    },
    "safeds.data.tabular.transformation._label_encoder.get_names_of_added_columns.187.4": {
      "purity": "Impure",
      "reasons": {
        "NonLocalVariableRead": 1
      }
    },
    "safeds.data.tabular.transformation._label_encoder.get_names_of_changed_columns.206.4": {
      "purity": "Impure",
      "reasons": {
        "NonLocalVariableRead": 1
      }
    },
    "safeds.data.tabular.transformation._label_encoder.get_names_of_removed_columns.224.4": {
      "purity": "Impure",
      "reasons": {
        "NonLocalVariableRead": 1
      }
    }
  },
  "safeds.data.tabular.transformation._one_hot_encoder": {
    "safeds.data.tabular.transformation._one_hot_encoder.__init__.62.4": {
      "purity": "Impure",
      "reasons": {
        "NonLocalVariableWrite": 1
      }
    },
    "safeds.data.tabular.transformation._one_hot_encoder.fit.71.4": {
      "purity": "Impure",
      "reasons": {
<<<<<<< HEAD
        "NonLocalVariableRead": 36,
        "NonLocalVariableWrite": 18,
        "FileRead": 1,
        "UnknownCall": 33,
        "NativeCall": 7,
        "CallOfParameter": 1
=======
        "NonLocalVariableRead": 117,
        "NonLocalVariableWrite": 40,
        "FileRead": 2,
        "FileWrite": 1,
        "UnknownCall": 230,
        "NativeCall": 10,
        "CallOfParameter": 10
>>>>>>> cf827e6c
      }
    },
    "safeds.data.tabular.transformation._one_hot_encoder.transform.154.4": {
      "purity": "Impure",
      "reasons": {
        "NonLocalVariableRead": 99,
        "NonLocalVariableWrite": 34,
        "FileRead": 1,
        "FileWrite": 1,
        "UnknownCall": 217,
        "NativeCall": 4,
        "CallOfParameter": 9
      }
    },
    "safeds.data.tabular.transformation._one_hot_encoder.inverse_transform.240.4": {
      "purity": "Impure",
      "reasons": {
        "NonLocalVariableRead": 100,
        "NonLocalVariableWrite": 34,
        "FileRead": 1,
        "FileWrite": 1,
        "UnknownCall": 217,
        "NativeCall": 4,
        "CallOfParameter": 9
      }
    },
    "safeds.data.tabular.transformation._one_hot_encoder.is_fitted.338.4": {
      "purity": "Impure",
      "reasons": {
        "NonLocalVariableRead": 3
      }
    },
    "safeds.data.tabular.transformation._one_hot_encoder.get_names_of_added_columns.353.4": {
      "purity": "Impure",
      "reasons": {
        "NonLocalVariableRead": 1
      }
    },
    "safeds.data.tabular.transformation._one_hot_encoder.get_names_of_changed_columns.372.4": {
      "purity": "Impure",
      "reasons": {
        "NonLocalVariableRead": 3
      }
    },
    "safeds.data.tabular.transformation._one_hot_encoder.get_names_of_removed_columns.390.4": {
      "purity": "Impure",
      "reasons": {
        "NonLocalVariableRead": 1
      }
    }
  },
  "safeds.data.tabular.transformation._range_scaler": {
    "safeds.data.tabular.transformation._range_scaler.__init__.27.4": {
      "purity": "Impure",
      "reasons": {
        "NonLocalVariableWrite": 2
      }
    },
    "safeds.data.tabular.transformation._range_scaler.fit.35.4": {
      "purity": "Impure",
      "reasons": {
        "NonLocalVariableRead": 99,
        "NonLocalVariableWrite": 37,
        "FileRead": 1,
        "FileWrite": 1,
        "UnknownCall": 218,
        "NativeCall": 4,
        "CallOfParameter": 9
      }
    },
    "safeds.data.tabular.transformation._range_scaler.transform.98.4": {
      "purity": "Impure",
      "reasons": {
        "NonLocalVariableRead": 99,
        "NonLocalVariableWrite": 35,
        "FileRead": 1,
        "FileWrite": 1,
        "UnknownCall": 218,
        "NativeCall": 4,
        "CallOfParameter": 9
      }
    },
    "safeds.data.tabular.transformation._range_scaler.inverse_transform.159.4": {
      "purity": "Impure",
      "reasons": {
        "NonLocalVariableRead": 99,
        "NonLocalVariableWrite": 35,
        "FileRead": 1,
        "FileWrite": 1,
        "UnknownCall": 218,
        "NativeCall": 4,
        "CallOfParameter": 9
      }
    },
    "safeds.data.tabular.transformation._range_scaler.is_fitted.221.4": {
      "purity": "Impure",
      "reasons": {
        "NonLocalVariableRead": 1
      }
    },
    "safeds.data.tabular.transformation._range_scaler.get_names_of_added_columns.232.4": {
      "purity": "Impure",
      "reasons": {
        "NonLocalVariableRead": 1
      }
    },
    "safeds.data.tabular.transformation._range_scaler.get_names_of_changed_columns.251.4": {
      "purity": "Impure",
      "reasons": {
        "NonLocalVariableRead": 1
      }
    },
    "safeds.data.tabular.transformation._range_scaler.get_names_of_removed_columns.269.4": {
      "purity": "Impure",
      "reasons": {
        "NonLocalVariableRead": 1
      }
    }
  },
  "safeds.data.tabular.transformation._standard_scaler": {
    "safeds.data.tabular.transformation._standard_scaler.__init__.13.4": {
      "purity": "Impure",
      "reasons": {
        "NonLocalVariableWrite": 2
      }
    },
    "safeds.data.tabular.transformation._standard_scaler.fit.17.4": {
      "purity": "Impure",
      "reasons": {
        "NonLocalVariableRead": 97,
        "NonLocalVariableWrite": 37,
        "FileRead": 1,
        "FileWrite": 1,
        "UnknownCall": 217,
        "NativeCall": 4,
        "CallOfParameter": 9
      }
    },
    "safeds.data.tabular.transformation._standard_scaler.transform.80.4": {
      "purity": "Impure",
      "reasons": {
        "NonLocalVariableRead": 99,
        "NonLocalVariableWrite": 35,
        "FileRead": 1,
        "FileWrite": 1,
        "UnknownCall": 217,
        "NativeCall": 4,
        "CallOfParameter": 9
      }
    },
    "safeds.data.tabular.transformation._standard_scaler.inverse_transform.141.4": {
      "purity": "Impure",
      "reasons": {
        "NonLocalVariableRead": 99,
        "NonLocalVariableWrite": 35,
        "FileRead": 1,
        "FileWrite": 1,
        "UnknownCall": 217,
        "NativeCall": 4,
        "CallOfParameter": 9
      }
    },
    "safeds.data.tabular.transformation._standard_scaler.is_fitted.203.4": {
      "purity": "Impure",
      "reasons": {
        "NonLocalVariableRead": 1
      }
    },
    "safeds.data.tabular.transformation._standard_scaler.get_names_of_added_columns.214.4": {
      "purity": "Impure",
      "reasons": {
        "NonLocalVariableRead": 1
      }
    },
    "safeds.data.tabular.transformation._standard_scaler.get_names_of_changed_columns.233.4": {
      "purity": "Impure",
      "reasons": {
        "NonLocalVariableRead": 1
      }
    },
    "safeds.data.tabular.transformation._standard_scaler.get_names_of_removed_columns.251.4": {
      "purity": "Impure",
      "reasons": {
        "NonLocalVariableRead": 1
      }
    }
  },
  "safeds.data.tabular.transformation._table_transformer": {
    "safeds.data.tabular.transformation._table_transformer.fit.14.4": {
      "purity": "Pure"
    },
    "safeds.data.tabular.transformation._table_transformer.transform.34.4": {
      "purity": "Pure"
    },
    "safeds.data.tabular.transformation._table_transformer.get_names_of_added_columns.57.4": {
      "purity": "Pure"
    },
    "safeds.data.tabular.transformation._table_transformer.get_names_of_changed_columns.73.4": {
      "purity": "Pure"
    },
    "safeds.data.tabular.transformation._table_transformer.get_names_of_removed_columns.89.4": {
      "purity": "Pure"
    },
    "safeds.data.tabular.transformation._table_transformer.is_fitted.105.4": {
      "purity": "Pure"
    },
    "safeds.data.tabular.transformation._table_transformer.fit_and_transform.115.4": {
      "purity": "Impure",
      "reasons": {
<<<<<<< HEAD
        "NonLocalVariableRead": 46,
        "NonLocalVariableWrite": 20,
        "FileRead": 1,
        "UnknownCall": 47,
        "NativeCall": 7,
        "CallOfParameter": 1
=======
        "NonLocalVariableRead": 127,
        "NonLocalVariableWrite": 49,
        "FileRead": 2,
        "FileWrite": 1,
        "UnknownCall": 238,
        "NativeCall": 10,
        "CallOfParameter": 10
>>>>>>> cf827e6c
      }
    },
    "safeds.data.tabular.transformation._table_transformer.fit.140.4": {
      "purity": "Pure"
    },
    "safeds.data.tabular.transformation._table_transformer.inverse_transform.158.4": {
      "purity": "Pure"
    }
  },
  "safeds.data.tabular.typing._column_type": {
    "safeds.data.tabular.typing._column_type.__init__.20.4": {
      "purity": "Pure"
    },
    "safeds.data.tabular.typing._column_type._data_type.31.4": {
      "purity": "Impure",
      "reasons": {
        "NonLocalVariableWrite": 1,
        "UnknownCall": 2,
        "NativeCall": 1
      }
    },
    "safeds.data.tabular.typing._column_type.column_type_of_type.51.8": {
      "purity": "Impure",
      "reasons": {
        "NonLocalVariableWrite": 1,
        "NativeCall": 1
      }
    },
    "safeds.data.tabular.typing._column_type.is_nullable.96.4": {
      "purity": "Pure"
    },
    "safeds.data.tabular.typing._column_type.is_numeric.107.4": {
      "purity": "Pure"
    },
    "safeds.data.tabular.typing._column_type.__init__.131.4": {
      "purity": "Impure",
      "reasons": {
        "NonLocalVariableWrite": 1
      }
    },
    "safeds.data.tabular.typing._column_type.__repr__.134.4": {
      "purity": "Impure",
      "reasons": {
        "NonLocalVariableRead": 2
      }
    },
    "safeds.data.tabular.typing._column_type.is_nullable.140.4": {
      "purity": "Impure",
      "reasons": {
        "NonLocalVariableRead": 2
      }
    },
    "safeds.data.tabular.typing._column_type.is_numeric.151.4": {
      "purity": "Pure"
    },
    "safeds.data.tabular.typing._column_type.__init__.176.4": {
      "purity": "Impure",
      "reasons": {
        "NonLocalVariableWrite": 1
      }
    },
    "safeds.data.tabular.typing._column_type.__repr__.179.4": {
      "purity": "Impure",
      "reasons": {
        "NonLocalVariableRead": 2
      }
    },
    "safeds.data.tabular.typing._column_type.is_nullable.185.4": {
      "purity": "Impure",
      "reasons": {
        "NonLocalVariableRead": 2
      }
    },
    "safeds.data.tabular.typing._column_type.is_numeric.196.4": {
      "purity": "Pure"
    },
    "safeds.data.tabular.typing._column_type.__init__.221.4": {
      "purity": "Impure",
      "reasons": {
        "NonLocalVariableWrite": 1
      }
    },
    "safeds.data.tabular.typing._column_type.__repr__.224.4": {
      "purity": "Impure",
      "reasons": {
        "NonLocalVariableRead": 2
      }
    },
    "safeds.data.tabular.typing._column_type.is_nullable.230.4": {
      "purity": "Impure",
      "reasons": {
        "NonLocalVariableRead": 2
      }
    },
    "safeds.data.tabular.typing._column_type.is_numeric.241.4": {
      "purity": "Pure"
    },
    "safeds.data.tabular.typing._column_type.__init__.266.4": {
      "purity": "Impure",
      "reasons": {
        "NonLocalVariableWrite": 1
      }
    },
    "safeds.data.tabular.typing._column_type.__repr__.269.4": {
      "purity": "Impure",
      "reasons": {
        "NonLocalVariableRead": 2
      }
    },
    "safeds.data.tabular.typing._column_type.is_nullable.275.4": {
      "purity": "Impure",
      "reasons": {
        "NonLocalVariableRead": 2
      }
    },
    "safeds.data.tabular.typing._column_type.is_numeric.286.4": {
      "purity": "Pure"
    },
    "safeds.data.tabular.typing._column_type.__init__.311.4": {
      "purity": "Impure",
      "reasons": {
        "NonLocalVariableWrite": 1
      }
    },
    "safeds.data.tabular.typing._column_type.__repr__.314.4": {
      "purity": "Impure",
      "reasons": {
        "NonLocalVariableRead": 2
      }
    },
    "safeds.data.tabular.typing._column_type.is_nullable.320.4": {
      "purity": "Impure",
      "reasons": {
        "NonLocalVariableRead": 2
      }
    },
    "safeds.data.tabular.typing._column_type.is_numeric.331.4": {
      "purity": "Pure"
    },
    "safeds.data.tabular.typing._column_type.__init__.349.4": {
      "purity": "Impure",
      "reasons": {
        "NonLocalVariableWrite": 1
      }
    },
    "safeds.data.tabular.typing._column_type.__repr__.352.4": {
      "purity": "Impure",
      "reasons": {
        "NonLocalVariableRead": 2
      }
    },
    "safeds.data.tabular.typing._column_type.is_nullable.358.4": {
      "purity": "Pure"
    },
    "safeds.data.tabular.typing._column_type.is_numeric.369.4": {
      "purity": "Pure"
    }
  },
  "safeds.data.tabular.typing._imputer_strategy": {
    "safeds.data.tabular.typing._imputer_strategy._augment_imputer.14.4": {
      "purity": "Pure"
    }
  },
  "safeds.data.tabular.typing._schema": {
    "safeds.data.tabular.typing._schema._from_pandas_dataframe.38.4": {
      "purity": "Impure",
      "reasons": {
        "NonLocalVariableWrite": 3,
        "UnknownCall": 2,
        "NativeCall": 1
      }
    },
    "safeds.data.tabular.typing._schema.__init__.64.4": {
      "purity": "Impure",
      "reasons": {
        "NonLocalVariableWrite": 2
      }
    },
    "safeds.data.tabular.typing._schema.__hash__.67.4": {
      "purity": "Impure",
      "reasons": {
        "NonLocalVariableRead": 2
      }
    },
    "safeds.data.tabular.typing._schema.__repr__.86.4": {
      "purity": "Pure"
    },
    "safeds.data.tabular.typing._schema.__sizeof__.104.4": {
      "purity": "Impure",
      "reasons": {
        "NonLocalVariableRead": 2,
        "UnknownCall": 1,
        "NativeCall": 1
      }
    },
    "safeds.data.tabular.typing._schema.__str__.114.4": {
      "purity": "Impure",
      "reasons": {
        "NonLocalVariableRead": 2
      }
    },
    "safeds.data.tabular.typing._schema.column_names.141.4": {
      "purity": "Impure",
      "reasons": {
        "NonLocalVariableRead": 2
      }
    },
    "safeds.data.tabular.typing._schema.has_column.159.4": {
      "purity": "Impure",
      "reasons": {
        "NonLocalVariableRead": 2
      }
    },
    "safeds.data.tabular.typing._schema.get_column_type.185.4": {
      "purity": "Impure",
      "reasons": {
        "NonLocalVariableRead": 2,
        "NonLocalVariableWrite": 2
      }
    },
    "safeds.data.tabular.typing._schema.to_dict.219.4": {
      "purity": "Impure",
      "reasons": {
        "NonLocalVariableRead": 2
      }
    },
    "safeds.data.tabular.typing._schema.merge_multiple_schemas.238.4": {
      "purity": "Impure",
      "reasons": {
        "NonLocalVariableRead": 5,
        "NonLocalVariableWrite": 3,
        "UnknownCall": 1
      }
    },
    "safeds.data.tabular.typing._schema._repr_markdown_.304.4": {
      "purity": "Impure",
      "reasons": {
        "NonLocalVariableRead": 2
      }
    }
  },
  "safeds.exceptions._data": {
    "safeds.exceptions._data.__init__.19.4": {
      "purity": "Pure"
    },
    "safeds.exceptions._data.__repr__.23.12": {
      "purity": "Pure"
    },
    "safeds.exceptions._data.__init__.37.4": {
      "purity": "Pure"
    },
    "safeds.exceptions._data.__init__.48.4": {
      "purity": "Pure"
    },
    "safeds.exceptions._data.__init__.66.4": {
      "purity": "Pure"
    },
    "safeds.exceptions._data.__init__.80.4": {
      "purity": "Pure"
    },
    "safeds.exceptions._data.__init__.99.4": {
      "purity": "Pure"
    },
    "safeds.exceptions._data.__init__.106.4": {
      "purity": "Pure"
    },
    "safeds.exceptions._data.__init__.113.4": {
      "purity": "Pure"
    },
    "safeds.exceptions._data.__init__.120.4": {
      "purity": "Pure"
    },
    "safeds.exceptions._data.__init__.132.4": {
      "purity": "Pure"
    },
    "safeds.exceptions._data.__init__.142.4": {
      "purity": "Pure"
    },
    "safeds.exceptions._data.__init__.149.4": {
      "purity": "Pure"
    },
    "safeds.exceptions._data.__init__.156.4": {
      "purity": "Pure"
    },
    "safeds.exceptions._data.__init__.163.4": {
      "purity": "Pure"
    }
  },
  "safeds.exceptions._generic": {
    "safeds.exceptions._generic.__init__.24.4": {
      "purity": "Impure",
      "reasons": {
        "NonLocalVariableRead": 1,
        "NonLocalVariableWrite": 1,
        "UnknownCall": 6
      }
    },
    "safeds.exceptions._generic.__init__.101.4": {
      "purity": "Impure",
      "reasons": {
        "NonLocalVariableWrite": 1,
        "UnknownCall": 1
      }
    },
    "safeds.exceptions._generic.__str__.119.4": {
      "purity": "Impure",
      "reasons": {
        "NonLocalVariableRead": 1
      }
    },
    "safeds.exceptions._generic.value.124.4": {
      "purity": "Impure",
      "reasons": {
        "NonLocalVariableRead": 1
      }
    },
    "safeds.exceptions._generic._str_lower_bound.129.4": {
      "purity": "Pure"
    },
    "safeds.exceptions._generic._str_upper_bound.133.4": {
      "purity": "Pure"
    },
    "safeds.exceptions._generic._check_lower_bound.137.4": {
      "purity": "Pure"
    },
    "safeds.exceptions._generic._check_upper_bound.148.4": {
      "purity": "Pure"
    },
    "safeds.exceptions._generic.__init__.169.4": {
      "purity": "Impure",
      "reasons": {
        "NonLocalVariableWrite": 1,
        "UnknownCall": 1
      }
    },
    "safeds.exceptions._generic._str_lower_bound.187.4": {
      "purity": "Pure"
    },
    "safeds.exceptions._generic._str_upper_bound.191.4": {
      "purity": "Pure"
    },
    "safeds.exceptions._generic._check_lower_bound.195.4": {
      "purity": "Impure",
      "reasons": {
        "NonLocalVariableRead": 1
      }
    },
    "safeds.exceptions._generic._check_upper_bound.206.4": {
      "purity": "Impure",
      "reasons": {
        "NonLocalVariableRead": 1
      }
    },
    "safeds.exceptions._generic.__init__.228.4": {
      "purity": "Impure",
      "reasons": {
        "NonLocalVariableWrite": 1,
        "UnknownCall": 1
      }
    },
    "safeds.exceptions._generic.__str__.244.4": {
      "purity": "Impure",
      "reasons": {
        "NonLocalVariableRead": 1
      }
    },
    "safeds.exceptions._generic._str_lower_bound.253.4": {
      "purity": "Pure"
    },
    "safeds.exceptions._generic._str_upper_bound.257.4": {
      "purity": "Pure"
    },
    "safeds.exceptions._generic._check_lower_bound.261.4": {
      "purity": "Impure",
      "reasons": {
        "NonLocalVariableRead": 1
      }
    },
    "safeds.exceptions._generic._check_upper_bound.272.4": {
      "purity": "Impure",
      "reasons": {
        "NonLocalVariableRead": 1
      }
    }
  },
  "safeds.exceptions._ml": {
    "safeds.exceptions._ml.__init__.11.4": {
      "purity": "Pure"
    },
    "safeds.exceptions._ml.__init__.25.4": {
      "purity": "Pure"
    },
    "safeds.exceptions._ml.__init__.32.4": {
      "purity": "Pure"
    },
    "safeds.exceptions._ml.__init__.46.4": {
      "purity": "Pure"
    },
    "safeds.exceptions._ml.__init__.53.4": {
      "purity": "Pure"
    },
    "safeds.exceptions._ml.__init__.67.4": {
      "purity": "Pure"
    },
    "safeds.exceptions._ml.__init__.74.4": {
      "purity": "Pure"
    }
  },
  "safeds.ml.classical.regression._ada_boost": {
    "safeds.ml.classical.regression._ada_boost.__init__.39.4": {
      "purity": "Impure",
      "reasons": {
        "NonLocalVariableRead": 1,
        "NonLocalVariableWrite": 5,
        "UnknownCall": 6
      }
    },
    "safeds.ml.classical.regression._ada_boost.learner.67.4": {
      "purity": "Impure",
      "reasons": {
        "NonLocalVariableRead": 1
      }
    },
    "safeds.ml.classical.regression._ada_boost.maximum_number_of_learners.79.4": {
      "purity": "Impure",
      "reasons": {
        "NonLocalVariableRead": 1
      }
    },
    "safeds.ml.classical.regression._ada_boost.learning_rate.91.4": {
      "purity": "Impure",
      "reasons": {
        "NonLocalVariableRead": 1
      }
    },
    "safeds.ml.classical.regression._ada_boost.fit.102.4": {
      "purity": "Impure",
      "reasons": {
        "NonLocalVariableRead": 105,
        "NonLocalVariableWrite": 61,
        "FileRead": 1,
        "FileWrite": 1,
        "UnknownCall": 226,
        "NativeCall": 4,
        "CallOfParameter": 10
      }
    },
    "safeds.ml.classical.regression._ada_boost.predict.145.4": {
      "purity": "Impure",
      "reasons": {
<<<<<<< HEAD
        "NonLocalVariableRead": 14,
        "NonLocalVariableWrite": 11,
        "UnknownCall": 23,
        "NativeCall": 1,
        "CallOfParameter": 1
=======
        "NonLocalVariableRead": 105,
        "NonLocalVariableWrite": 34,
        "FileRead": 1,
        "FileWrite": 1,
        "UnknownCall": 224,
        "NativeCall": 4,
        "CallOfParameter": 10
>>>>>>> cf827e6c
      }
    },
    "safeds.ml.classical.regression._ada_boost.is_fitted.178.4": {
      "purity": "Impure",
      "reasons": {
        "NonLocalVariableRead": 1
      }
    },
    "safeds.ml.classical.regression._ada_boost._get_sklearn_regressor.189.4": {
      "purity": "Impure",
      "reasons": {
        "NonLocalVariableRead": 8,
        "NonLocalVariableWrite": 22,
        "UnknownCall": 1
      }
    }
  },
  "safeds.ml.classical.classification._classifier": {
    "safeds.ml.classical.classification._classifier.fit.21.4": {
      "purity": "Pure"
    },
    "safeds.ml.classical.classification._classifier.predict.44.4": {
      "purity": "Pure"
    },
    "safeds.ml.classical.classification._classifier.is_fitted.71.4": {
      "purity": "Pure"
    },
    "safeds.ml.classical.classification._classifier._get_sklearn_classifier.82.4": {
      "purity": "Pure"
    },
    "safeds.ml.classical.classification._classifier.accuracy.93.4": {
      "purity": "Impure",
      "reasons": {
<<<<<<< HEAD
        "NonLocalVariableRead": 14,
        "NonLocalVariableWrite": 11,
        "UnknownCall": 24,
        "NativeCall": 1,
        "CallOfParameter": 1
=======
        "NonLocalVariableRead": 106,
        "NonLocalVariableWrite": 34,
        "FileRead": 1,
        "FileWrite": 1,
        "UnknownCall": 258,
        "NativeCall": 4,
        "CallOfParameter": 10
>>>>>>> cf827e6c
      }
    },
    "safeds.ml.classical.classification._classifier.precision.120.4": {
      "purity": "Impure",
      "reasons": {
<<<<<<< HEAD
        "NonLocalVariableRead": 14,
        "NonLocalVariableWrite": 11,
        "UnknownCall": 23,
        "NativeCall": 1,
        "CallOfParameter": 1
=======
        "NonLocalVariableRead": 105,
        "NonLocalVariableWrite": 34,
        "FileRead": 1,
        "FileWrite": 1,
        "UnknownCall": 224,
        "NativeCall": 4,
        "CallOfParameter": 10
>>>>>>> cf827e6c
      }
    },
    "safeds.ml.classical.classification._classifier.recall.157.4": {
      "purity": "Impure",
      "reasons": {
<<<<<<< HEAD
        "NonLocalVariableRead": 14,
        "NonLocalVariableWrite": 11,
        "UnknownCall": 23,
        "NativeCall": 1,
        "CallOfParameter": 1
=======
        "NonLocalVariableRead": 105,
        "NonLocalVariableWrite": 34,
        "FileRead": 1,
        "FileWrite": 1,
        "UnknownCall": 224,
        "NativeCall": 4,
        "CallOfParameter": 10
>>>>>>> cf827e6c
      }
    },
    "safeds.ml.classical.classification._classifier.f1_score.194.4": {
      "purity": "Impure",
      "reasons": {
<<<<<<< HEAD
        "NonLocalVariableRead": 14,
        "NonLocalVariableWrite": 11,
        "UnknownCall": 23,
        "NativeCall": 1,
        "CallOfParameter": 1
=======
        "NonLocalVariableRead": 105,
        "NonLocalVariableWrite": 34,
        "FileRead": 1,
        "FileWrite": 1,
        "UnknownCall": 224,
        "NativeCall": 4,
        "CallOfParameter": 10
>>>>>>> cf827e6c
      }
    }
  },
  "safeds.ml.classical.regression._decision_tree": {
    "safeds.ml.classical.regression._decision_tree.__init__.20.4": {
      "purity": "Impure",
      "reasons": {
        "NonLocalVariableWrite": 3
      }
    },
    "safeds.ml.classical.regression._decision_tree.fit.26.4": {
      "purity": "Impure",
      "reasons": {
        "NonLocalVariableRead": 96,
        "NonLocalVariableWrite": 37,
        "FileRead": 1,
        "FileWrite": 1,
        "UnknownCall": 220,
        "NativeCall": 4,
        "CallOfParameter": 10
      }
    },
    "safeds.ml.classical.regression._decision_tree.predict.65.4": {
      "purity": "Impure",
      "reasons": {
<<<<<<< HEAD
        "NonLocalVariableRead": 14,
        "NonLocalVariableWrite": 11,
        "UnknownCall": 23,
        "NativeCall": 1,
        "CallOfParameter": 1
=======
        "NonLocalVariableRead": 105,
        "NonLocalVariableWrite": 34,
        "FileRead": 1,
        "FileWrite": 1,
        "UnknownCall": 224,
        "NativeCall": 4,
        "CallOfParameter": 10
>>>>>>> cf827e6c
      }
    },
    "safeds.ml.classical.regression._decision_tree.is_fitted.98.4": {
      "purity": "Impure",
      "reasons": {
        "NonLocalVariableRead": 1
      }
    },
    "safeds.ml.classical.regression._decision_tree._get_sklearn_regressor.109.4": {
      "purity": "Pure"
    }
  },
  "safeds.ml.classical.regression._gradient_boosting": {
    "safeds.ml.classical.regression._gradient_boosting.__init__.37.4": {
      "purity": "Impure",
      "reasons": {
        "NonLocalVariableRead": 1,
        "NonLocalVariableWrite": 6,
        "UnknownCall": 6
      }
    },
    "safeds.ml.classical.regression._gradient_boosting.number_of_trees.54.4": {
      "purity": "Impure",
      "reasons": {
        "NonLocalVariableRead": 1
      }
    },
    "safeds.ml.classical.regression._gradient_boosting.learning_rate.66.4": {
      "purity": "Impure",
      "reasons": {
        "NonLocalVariableRead": 1
      }
    },
    "safeds.ml.classical.regression._gradient_boosting.fit.77.4": {
      "purity": "Impure",
      "reasons": {
        "NonLocalVariableRead": 99,
        "NonLocalVariableWrite": 41,
        "FileRead": 1,
        "FileWrite": 1,
        "UnknownCall": 225,
        "NativeCall": 4,
        "CallOfParameter": 10
      }
    },
    "safeds.ml.classical.regression._gradient_boosting.predict.116.4": {
      "purity": "Impure",
      "reasons": {
<<<<<<< HEAD
        "NonLocalVariableRead": 14,
        "NonLocalVariableWrite": 11,
        "UnknownCall": 23,
        "NativeCall": 1,
        "CallOfParameter": 1
=======
        "NonLocalVariableRead": 105,
        "NonLocalVariableWrite": 34,
        "FileRead": 1,
        "FileWrite": 1,
        "UnknownCall": 224,
        "NativeCall": 4,
        "CallOfParameter": 10
>>>>>>> cf827e6c
      }
    },
    "safeds.ml.classical.regression._gradient_boosting.is_fitted.149.4": {
      "purity": "Impure",
      "reasons": {
        "NonLocalVariableRead": 1
      }
    },
    "safeds.ml.classical.regression._gradient_boosting._get_sklearn_regressor.160.4": {
      "purity": "Impure",
      "reasons": {
        "NonLocalVariableRead": 2,
        "NonLocalVariableWrite": 1
      }
    }
  },
  "safeds.ml.classical.regression._k_nearest_neighbors": {
    "safeds.ml.classical.regression._k_nearest_neighbors.__init__.34.4": {
      "purity": "Impure",
      "reasons": {
        "NonLocalVariableRead": 1,
        "NonLocalVariableWrite": 4,
        "UnknownCall": 6
      }
    },
    "safeds.ml.classical.regression._k_nearest_neighbors.number_of_neighbors.48.4": {
      "purity": "Impure",
      "reasons": {
        "NonLocalVariableRead": 1
      }
    },
    "safeds.ml.classical.regression._k_nearest_neighbors.fit.59.4": {
      "purity": "Impure",
      "reasons": {
        "NonLocalVariableRead": 98,
        "NonLocalVariableWrite": 39,
        "FileRead": 1,
        "FileWrite": 1,
        "UnknownCall": 225,
        "NativeCall": 4,
        "CallOfParameter": 10
      }
    },
    "safeds.ml.classical.regression._k_nearest_neighbors.predict.110.4": {
      "purity": "Impure",
      "reasons": {
<<<<<<< HEAD
        "NonLocalVariableRead": 14,
        "NonLocalVariableWrite": 11,
        "UnknownCall": 23,
        "NativeCall": 1,
        "CallOfParameter": 1
=======
        "NonLocalVariableRead": 105,
        "NonLocalVariableWrite": 34,
        "FileRead": 1,
        "FileWrite": 1,
        "UnknownCall": 224,
        "NativeCall": 4,
        "CallOfParameter": 10
>>>>>>> cf827e6c
      }
    },
    "safeds.ml.classical.regression._k_nearest_neighbors.is_fitted.143.4": {
      "purity": "Impure",
      "reasons": {
        "NonLocalVariableRead": 1
      }
    },
    "safeds.ml.classical.regression._k_nearest_neighbors._get_sklearn_regressor.154.4": {
      "purity": "Impure",
      "reasons": {
        "NonLocalVariableRead": 1,
        "NonLocalVariableWrite": 1
      }
    }
  },
  "safeds.ml.classical.classification._logistic_regression": {
    "safeds.ml.classical.classification._logistic_regression.__init__.20.4": {
      "purity": "Impure",
      "reasons": {
        "NonLocalVariableWrite": 2
      }
    },
    "safeds.ml.classical.classification._logistic_regression.fit.26.4": {
      "purity": "Impure",
      "reasons": {
        "NonLocalVariableRead": 96,
        "NonLocalVariableWrite": 49,
        "FileRead": 1,
        "FileWrite": 1,
        "UnknownCall": 220,
        "NativeCall": 4,
        "CallOfParameter": 10
      }
    },
    "safeds.ml.classical.classification._logistic_regression.predict.65.4": {
      "purity": "Impure",
      "reasons": {
<<<<<<< HEAD
        "NonLocalVariableRead": 14,
        "NonLocalVariableWrite": 11,
        "UnknownCall": 23,
        "NativeCall": 1,
        "CallOfParameter": 1
=======
        "NonLocalVariableRead": 105,
        "NonLocalVariableWrite": 34,
        "FileRead": 1,
        "FileWrite": 1,
        "UnknownCall": 224,
        "NativeCall": 4,
        "CallOfParameter": 10
>>>>>>> cf827e6c
      }
    },
    "safeds.ml.classical.classification._logistic_regression.is_fitted.98.4": {
      "purity": "Impure",
      "reasons": {
        "NonLocalVariableRead": 1
      }
    },
    "safeds.ml.classical.classification._logistic_regression._get_sklearn_classifier.109.4": {
      "purity": "Impure",
      "reasons": {
        "NonLocalVariableWrite": 12
      }
    }
  },
  "safeds.ml.classical.regression._random_forest": {
    "safeds.ml.classical.regression._random_forest.__init__.32.4": {
      "purity": "Impure",
      "reasons": {
        "NonLocalVariableRead": 1,
        "NonLocalVariableWrite": 5,
        "UnknownCall": 6
      }
    },
    "safeds.ml.classical.regression._random_forest.number_of_trees.46.4": {
      "purity": "Impure",
      "reasons": {
        "NonLocalVariableRead": 1
      }
    },
    "safeds.ml.classical.regression._random_forest.fit.57.4": {
      "purity": "Impure",
      "reasons": {
        "NonLocalVariableRead": 98,
        "NonLocalVariableWrite": 48,
        "FileRead": 1,
        "FileWrite": 1,
        "UnknownCall": 225,
        "NativeCall": 4,
        "CallOfParameter": 10
      }
    },
    "safeds.ml.classical.regression._random_forest.predict.96.4": {
      "purity": "Impure",
      "reasons": {
<<<<<<< HEAD
        "NonLocalVariableRead": 14,
        "NonLocalVariableWrite": 11,
        "UnknownCall": 23,
        "NativeCall": 1,
        "CallOfParameter": 1
=======
        "NonLocalVariableRead": 105,
        "NonLocalVariableWrite": 34,
        "FileRead": 1,
        "FileWrite": 1,
        "UnknownCall": 224,
        "NativeCall": 4,
        "CallOfParameter": 10
>>>>>>> cf827e6c
      }
    },
    "safeds.ml.classical.regression._random_forest.is_fitted.129.4": {
      "purity": "Impure",
      "reasons": {
        "NonLocalVariableRead": 1
      }
    },
    "safeds.ml.classical.regression._random_forest._get_sklearn_regressor.140.4": {
      "purity": "Impure",
      "reasons": {
        "NonLocalVariableRead": 1,
        "NonLocalVariableWrite": 9
      }
    }
  },
  "safeds.ml.classical.regression._support_vector_machine": {
    "safeds.ml.classical.regression._support_vector_machine.get_sklearn_kernel.22.4": {
      "purity": "Pure"
    },
    "safeds.ml.classical.regression._support_vector_machine.__init__.50.4": {
      "purity": "Impure",
      "reasons": {
        "NonLocalVariableRead": 1,
        "NonLocalVariableWrite": 4,
        "UnknownCall": 6
      }
    },
    "safeds.ml.classical.regression._support_vector_machine.c.63.4": {
      "purity": "Impure",
      "reasons": {
        "NonLocalVariableRead": 1
      }
    },
    "safeds.ml.classical.regression._support_vector_machine.kernel.75.4": {
      "purity": "Impure",
      "reasons": {
        "NonLocalVariableRead": 1
      }
    },
    "safeds.ml.classical.regression._support_vector_machine.get_sklearn_kernel.88.12": {
      "purity": "Pure"
    },
    "safeds.ml.classical.regression._support_vector_machine.__init__.100.12": {
      "purity": "Impure",
      "reasons": {
        "NonLocalVariableRead": 1,
        "NonLocalVariableWrite": 1,
        "UnknownCall": 6
      }
    },
    "safeds.ml.classical.regression._support_vector_machine.get_sklearn_kernel.105.12": {
      "purity": "Pure"
    },
    "safeds.ml.classical.regression._support_vector_machine.get_sklearn_kernel.117.12": {
      "purity": "Pure"
    },
    "safeds.ml.classical.regression._support_vector_machine.get_sklearn_kernel.129.12": {
      "purity": "Pure"
    },
    "safeds.ml.classical.regression._support_vector_machine._get_kernel_name.140.4": {
      "purity": "Impure",
      "reasons": {
        "NonLocalVariableRead": 2,
        "UnknownCall": 6
      }
    },
    "safeds.ml.classical.regression._support_vector_machine.fit.165.4": {
      "purity": "Impure",
      "reasons": {
        "NonLocalVariableRead": 99,
        "NonLocalVariableWrite": 38,
        "FileRead": 1,
        "FileWrite": 1,
        "UnknownCall": 226,
        "NativeCall": 4,
        "CallOfParameter": 10
      }
    },
    "safeds.ml.classical.regression._support_vector_machine.predict.204.4": {
      "purity": "Impure",
      "reasons": {
<<<<<<< HEAD
        "NonLocalVariableRead": 14,
        "NonLocalVariableWrite": 11,
        "UnknownCall": 23,
        "NativeCall": 1,
        "CallOfParameter": 1
=======
        "NonLocalVariableRead": 105,
        "NonLocalVariableWrite": 34,
        "FileRead": 1,
        "FileWrite": 1,
        "UnknownCall": 224,
        "NativeCall": 4,
        "CallOfParameter": 10
>>>>>>> cf827e6c
      }
    },
    "safeds.ml.classical.regression._support_vector_machine.is_fitted.237.4": {
      "purity": "Impure",
      "reasons": {
        "NonLocalVariableRead": 1
      }
    },
    "safeds.ml.classical.regression._support_vector_machine._get_sklearn_regressor.248.4": {
      "purity": "Impure",
      "reasons": {
        "NonLocalVariableRead": 1,
        "UnknownCall": 1
      }
    }
  },
  "safeds.ml.classical.regression._elastic_net_regression": {
    "safeds.ml.classical.regression._elastic_net_regression.__init__.37.4": {
      "purity": "Impure",
      "reasons": {
        "NonLocalVariableRead": 24,
        "NonLocalVariableWrite": 10,
        "FileRead": 1,
        "UnknownCall": 19,
        "NativeCall": 6,
        "CallOfParameter": 1
      }
    },
    "safeds.ml.classical.regression._elastic_net_regression.alpha.84.4": {
      "purity": "Impure",
      "reasons": {
        "NonLocalVariableRead": 1
      }
    },
    "safeds.ml.classical.regression._elastic_net_regression.lasso_ratio.96.4": {
      "purity": "Impure",
      "reasons": {
        "NonLocalVariableRead": 1
      }
    },
    "safeds.ml.classical.regression._elastic_net_regression.fit.107.4": {
      "purity": "Impure",
      "reasons": {
<<<<<<< HEAD
        "NonLocalVariableRead": 37,
        "NonLocalVariableWrite": 19,
        "FileRead": 1,
        "UnknownCall": 37,
        "NativeCall": 7,
        "CallOfParameter": 2
=======
        "NonLocalVariableRead": 119,
        "NonLocalVariableWrite": 53,
        "FileRead": 2,
        "FileWrite": 1,
        "UnknownCall": 237,
        "NativeCall": 10,
        "CallOfParameter": 11
>>>>>>> cf827e6c
      }
    },
    "safeds.ml.classical.regression._elastic_net_regression.predict.146.4": {
      "purity": "Impure",
      "reasons": {
<<<<<<< HEAD
        "NonLocalVariableRead": 14,
        "NonLocalVariableWrite": 11,
        "UnknownCall": 23,
        "NativeCall": 1,
        "CallOfParameter": 1
=======
        "NonLocalVariableRead": 105,
        "NonLocalVariableWrite": 34,
        "FileRead": 1,
        "FileWrite": 1,
        "UnknownCall": 224,
        "NativeCall": 4,
        "CallOfParameter": 10
>>>>>>> cf827e6c
      }
    },
    "safeds.ml.classical.regression._elastic_net_regression.is_fitted.179.4": {
      "purity": "Impure",
      "reasons": {
        "NonLocalVariableRead": 1
      }
    },
    "safeds.ml.classical.regression._elastic_net_regression._get_sklearn_regressor.190.4": {
      "purity": "Impure",
      "reasons": {
        "NonLocalVariableRead": 2,
        "NonLocalVariableWrite": 11
      }
    }
  },
  "safeds.ml.classical.regression._lasso_regression": {
    "safeds.ml.classical.regression._lasso_regression.__init__.33.4": {
      "purity": "Impure",
      "reasons": {
        "NonLocalVariableRead": 24,
        "NonLocalVariableWrite": 8,
        "FileRead": 1,
        "UnknownCall": 19,
        "NativeCall": 6,
        "CallOfParameter": 1
      }
    },
    "safeds.ml.classical.regression._lasso_regression.alpha.56.4": {
      "purity": "Impure",
      "reasons": {
        "NonLocalVariableRead": 1
      }
    },
    "safeds.ml.classical.regression._lasso_regression.fit.67.4": {
      "purity": "Impure",
      "reasons": {
<<<<<<< HEAD
        "NonLocalVariableRead": 36,
        "NonLocalVariableWrite": 17,
        "FileRead": 1,
        "UnknownCall": 37,
        "NativeCall": 7,
        "CallOfParameter": 2
=======
        "NonLocalVariableRead": 118,
        "NonLocalVariableWrite": 53,
        "FileRead": 2,
        "FileWrite": 1,
        "UnknownCall": 237,
        "NativeCall": 10,
        "CallOfParameter": 11
>>>>>>> cf827e6c
      }
    },
    "safeds.ml.classical.regression._lasso_regression.predict.106.4": {
      "purity": "Impure",
      "reasons": {
<<<<<<< HEAD
        "NonLocalVariableRead": 14,
        "NonLocalVariableWrite": 11,
        "UnknownCall": 23,
        "NativeCall": 1,
        "CallOfParameter": 1
=======
        "NonLocalVariableRead": 105,
        "NonLocalVariableWrite": 34,
        "FileRead": 1,
        "FileWrite": 1,
        "UnknownCall": 224,
        "NativeCall": 4,
        "CallOfParameter": 10
>>>>>>> cf827e6c
      }
    },
    "safeds.ml.classical.regression._lasso_regression.is_fitted.139.4": {
      "purity": "Impure",
      "reasons": {
        "NonLocalVariableRead": 1
      }
    },
    "safeds.ml.classical.regression._lasso_regression._get_sklearn_regressor.150.4": {
      "purity": "Impure",
      "reasons": {
        "NonLocalVariableRead": 1,
        "NonLocalVariableWrite": 11
      }
    }
  },
  "safeds.ml.classical.regression._linear_regression": {
    "safeds.ml.classical.regression._linear_regression.__init__.20.4": {
      "purity": "Impure",
      "reasons": {
        "NonLocalVariableWrite": 3
      }
    },
    "safeds.ml.classical.regression._linear_regression.fit.26.4": {
      "purity": "Impure",
      "reasons": {
        "NonLocalVariableRead": 96,
        "NonLocalVariableWrite": 37,
        "FileRead": 1,
        "FileWrite": 1,
        "UnknownCall": 220,
        "NativeCall": 4,
        "CallOfParameter": 10
      }
    },
    "safeds.ml.classical.regression._linear_regression.predict.65.4": {
      "purity": "Impure",
      "reasons": {
<<<<<<< HEAD
        "NonLocalVariableRead": 14,
        "NonLocalVariableWrite": 11,
        "UnknownCall": 23,
        "NativeCall": 1,
        "CallOfParameter": 1
=======
        "NonLocalVariableRead": 105,
        "NonLocalVariableWrite": 34,
        "FileRead": 1,
        "FileWrite": 1,
        "UnknownCall": 224,
        "NativeCall": 4,
        "CallOfParameter": 10
>>>>>>> cf827e6c
      }
    },
    "safeds.ml.classical.regression._linear_regression.is_fitted.98.4": {
      "purity": "Impure",
      "reasons": {
        "NonLocalVariableRead": 1
      }
    },
    "safeds.ml.classical.regression._linear_regression._get_sklearn_regressor.109.4": {
      "purity": "Pure"
    }
  },
  "safeds.ml.classical.regression._regressor": {
    "safeds.ml.classical.regression._regressor.fit.20.4": {
      "purity": "Pure"
    },
    "safeds.ml.classical.regression._regressor.predict.43.4": {
      "purity": "Pure"
    },
    "safeds.ml.classical.regression._regressor.is_fitted.70.4": {
      "purity": "Pure"
    },
    "safeds.ml.classical.regression._regressor._get_sklearn_regressor.81.4": {
      "purity": "Pure"
    },
    "safeds.ml.classical.regression._regressor.mean_squared_error.92.4": {
      "purity": "Impure",
      "reasons": {
<<<<<<< HEAD
        "NonLocalVariableRead": 14,
        "NonLocalVariableWrite": 11,
        "UnknownCall": 24,
        "NativeCall": 1,
        "CallOfParameter": 1
=======
        "NonLocalVariableRead": 108,
        "NonLocalVariableWrite": 35,
        "FileRead": 1,
        "FileWrite": 1,
        "UnknownCall": 243,
        "NativeCall": 4,
        "CallOfParameter": 10
>>>>>>> cf827e6c
      }
    },
    "safeds.ml.classical.regression._regressor.mean_absolute_error.120.4": {
      "purity": "Impure",
      "reasons": {
<<<<<<< HEAD
        "NonLocalVariableRead": 14,
        "NonLocalVariableWrite": 11,
        "UnknownCall": 24,
        "NativeCall": 1,
        "CallOfParameter": 1
=======
        "NonLocalVariableRead": 108,
        "NonLocalVariableWrite": 35,
        "FileRead": 1,
        "FileWrite": 1,
        "UnknownCall": 242,
        "NativeCall": 4,
        "CallOfParameter": 10
>>>>>>> cf827e6c
      }
    },
    "safeds.ml.classical.regression._regressor._check_metrics_preconditions.149.0": {
      "purity": "Impure",
      "reasons": {
        "NonLocalVariableRead": 3
      }
    }
  },
  "safeds.ml.classical.regression._ridge_regression": {
    "safeds.ml.classical.regression._ridge_regression.__init__.34.4": {
      "purity": "Impure",
      "reasons": {
        "NonLocalVariableRead": 24,
        "NonLocalVariableWrite": 10,
        "FileRead": 1,
        "UnknownCall": 19,
        "NativeCall": 6,
        "CallOfParameter": 1
      }
    },
    "safeds.ml.classical.regression._ridge_regression.alpha.57.4": {
      "purity": "Impure",
      "reasons": {
        "NonLocalVariableRead": 1
      }
    },
    "safeds.ml.classical.regression._ridge_regression.fit.68.4": {
      "purity": "Impure",
      "reasons": {
<<<<<<< HEAD
        "NonLocalVariableRead": 36,
        "NonLocalVariableWrite": 19,
        "FileRead": 1,
        "UnknownCall": 37,
        "NativeCall": 7,
        "CallOfParameter": 2
=======
        "NonLocalVariableRead": 118,
        "NonLocalVariableWrite": 44,
        "FileRead": 2,
        "FileWrite": 1,
        "UnknownCall": 237,
        "NativeCall": 10,
        "CallOfParameter": 11
>>>>>>> cf827e6c
      }
    },
    "safeds.ml.classical.regression._ridge_regression.predict.107.4": {
      "purity": "Impure",
      "reasons": {
<<<<<<< HEAD
        "NonLocalVariableRead": 14,
        "NonLocalVariableWrite": 11,
        "UnknownCall": 23,
        "NativeCall": 1,
        "CallOfParameter": 1
=======
        "NonLocalVariableRead": 105,
        "NonLocalVariableWrite": 34,
        "FileRead": 1,
        "FileWrite": 1,
        "UnknownCall": 224,
        "NativeCall": 4,
        "CallOfParameter": 10
>>>>>>> cf827e6c
      }
    },
    "safeds.ml.classical.regression._ridge_regression.is_fitted.140.4": {
      "purity": "Impure",
      "reasons": {
        "NonLocalVariableRead": 1
      }
    },
    "safeds.ml.classical.regression._ridge_regression._get_sklearn_regressor.151.4": {
      "purity": "Impure",
      "reasons": {
        "NonLocalVariableRead": 1,
        "NonLocalVariableWrite": 2
      }
    }
  },
  "safeds.ml.hyperparameters._choice": {
    "safeds.ml.hyperparameters._choice.__init__.16.4": {
      "purity": "Pure"
    },
    "safeds.ml.hyperparameters._choice.__contains__.27.4": {
      "purity": "Impure",
      "reasons": {
        "NonLocalVariableRead": 1
      }
    },
    "safeds.ml.hyperparameters._choice.__iter__.43.4": {
      "purity": "Impure",
      "reasons": {
        "NonLocalVariableRead": 1
      }
    },
    "safeds.ml.hyperparameters._choice.__len__.54.4": {
      "purity": "Impure",
      "reasons": {
        "NonLocalVariableRead": 1
      }
    }
  },
  "safeds.config._device": {
    "safeds.config._device._get_device.5.0": {
      "purity": "Impure",
      "reasons": {
        "UnknownCall": 2
      }
    }
  },
  "safeds.ml.classical.classification._ada_boost": {
    "safeds.ml.classical.classification._ada_boost.__init__.39.4": {
      "purity": "Impure",
      "reasons": {
        "NonLocalVariableRead": 1,
        "NonLocalVariableWrite": 7,
        "UnknownCall": 6
      }
    },
    "safeds.ml.classical.classification._ada_boost.learner.67.4": {
      "purity": "Impure",
      "reasons": {
        "NonLocalVariableRead": 1
      }
    },
    "safeds.ml.classical.classification._ada_boost.maximum_number_of_learners.79.4": {
      "purity": "Impure",
      "reasons": {
        "NonLocalVariableRead": 1
      }
    },
    "safeds.ml.classical.classification._ada_boost.learning_rate.91.4": {
      "purity": "Impure",
      "reasons": {
        "NonLocalVariableRead": 1
      }
    },
    "safeds.ml.classical.classification._ada_boost.fit.102.4": {
      "purity": "Impure",
      "reasons": {
        "NonLocalVariableRead": 103,
        "NonLocalVariableWrite": 62,
        "FileRead": 1,
        "FileWrite": 1,
        "UnknownCall": 226,
        "NativeCall": 4,
        "CallOfParameter": 10
      }
    },
    "safeds.ml.classical.classification._ada_boost.predict.145.4": {
      "purity": "Impure",
      "reasons": {
<<<<<<< HEAD
        "NonLocalVariableRead": 14,
        "NonLocalVariableWrite": 11,
        "UnknownCall": 23,
        "NativeCall": 1,
        "CallOfParameter": 1
=======
        "NonLocalVariableRead": 105,
        "NonLocalVariableWrite": 34,
        "FileRead": 1,
        "FileWrite": 1,
        "UnknownCall": 224,
        "NativeCall": 4,
        "CallOfParameter": 10
>>>>>>> cf827e6c
      }
    },
    "safeds.ml.classical.classification._ada_boost.is_fitted.178.4": {
      "purity": "Impure",
      "reasons": {
        "NonLocalVariableRead": 1
      }
    },
    "safeds.ml.classical.classification._ada_boost._get_sklearn_classifier.189.4": {
      "purity": "Impure",
      "reasons": {
        "NonLocalVariableRead": 6,
        "NonLocalVariableWrite": 22,
        "UnknownCall": 1
      }
    }
  },
  "safeds.ml.classical.classification._decision_tree": {
    "safeds.ml.classical.classification._decision_tree.__init__.20.4": {
      "purity": "Impure",
      "reasons": {
        "NonLocalVariableWrite": 3
      }
    },
    "safeds.ml.classical.classification._decision_tree.fit.26.4": {
      "purity": "Impure",
      "reasons": {
        "NonLocalVariableRead": 96,
        "NonLocalVariableWrite": 38,
        "FileRead": 1,
        "FileWrite": 1,
        "UnknownCall": 220,
        "NativeCall": 4,
        "CallOfParameter": 10
      }
    },
    "safeds.ml.classical.classification._decision_tree.predict.65.4": {
      "purity": "Impure",
      "reasons": {
<<<<<<< HEAD
        "NonLocalVariableRead": 14,
        "NonLocalVariableWrite": 11,
        "UnknownCall": 23,
        "NativeCall": 1,
        "CallOfParameter": 1
=======
        "NonLocalVariableRead": 105,
        "NonLocalVariableWrite": 34,
        "FileRead": 1,
        "FileWrite": 1,
        "UnknownCall": 224,
        "NativeCall": 4,
        "CallOfParameter": 10
>>>>>>> cf827e6c
      }
    },
    "safeds.ml.classical.classification._decision_tree.is_fitted.98.4": {
      "purity": "Impure",
      "reasons": {
        "NonLocalVariableRead": 1
      }
    },
    "safeds.ml.classical.classification._decision_tree._get_sklearn_classifier.109.4": {
      "purity": "Pure"
    }
  },
  "safeds.ml.classical.classification._gradient_boosting": {
    "safeds.ml.classical.classification._gradient_boosting.__init__.37.4": {
      "purity": "Impure",
      "reasons": {
        "NonLocalVariableRead": 1,
        "NonLocalVariableWrite": 6,
        "UnknownCall": 6
      }
    },
    "safeds.ml.classical.classification._gradient_boosting.number_of_trees.54.4": {
      "purity": "Impure",
      "reasons": {
        "NonLocalVariableRead": 1
      }
    },
    "safeds.ml.classical.classification._gradient_boosting.learning_rate.66.4": {
      "purity": "Impure",
      "reasons": {
        "NonLocalVariableRead": 1
      }
    },
    "safeds.ml.classical.classification._gradient_boosting.fit.77.4": {
      "purity": "Impure",
      "reasons": {
        "NonLocalVariableRead": 99,
        "NonLocalVariableWrite": 42,
        "FileRead": 1,
        "FileWrite": 1,
        "UnknownCall": 225,
        "NativeCall": 4,
        "CallOfParameter": 10
      }
    },
    "safeds.ml.classical.classification._gradient_boosting.predict.116.4": {
      "purity": "Impure",
      "reasons": {
<<<<<<< HEAD
        "NonLocalVariableRead": 14,
        "NonLocalVariableWrite": 11,
        "UnknownCall": 23,
        "NativeCall": 1,
        "CallOfParameter": 1
=======
        "NonLocalVariableRead": 105,
        "NonLocalVariableWrite": 34,
        "FileRead": 1,
        "FileWrite": 1,
        "UnknownCall": 224,
        "NativeCall": 4,
        "CallOfParameter": 10
>>>>>>> cf827e6c
      }
    },
    "safeds.ml.classical.classification._gradient_boosting.is_fitted.149.4": {
      "purity": "Impure",
      "reasons": {
        "NonLocalVariableRead": 1
      }
    },
    "safeds.ml.classical.classification._gradient_boosting._get_sklearn_classifier.160.4": {
      "purity": "Impure",
      "reasons": {
        "NonLocalVariableRead": 2,
        "NonLocalVariableWrite": 1
      }
    }
  },
  "safeds.ml.classical.classification._k_nearest_neighbors": {
    "safeds.ml.classical.classification._k_nearest_neighbors.__init__.34.4": {
      "purity": "Impure",
      "reasons": {
        "NonLocalVariableRead": 1,
        "NonLocalVariableWrite": 5,
        "UnknownCall": 6
      }
    },
    "safeds.ml.classical.classification._k_nearest_neighbors.number_of_neighbors.48.4": {
      "purity": "Impure",
      "reasons": {
        "NonLocalVariableRead": 1
      }
    },
    "safeds.ml.classical.classification._k_nearest_neighbors.fit.59.4": {
      "purity": "Impure",
      "reasons": {
        "NonLocalVariableRead": 98,
        "NonLocalVariableWrite": 40,
        "FileRead": 1,
        "FileWrite": 1,
        "UnknownCall": 225,
        "NativeCall": 4,
        "CallOfParameter": 10
      }
    },
    "safeds.ml.classical.classification._k_nearest_neighbors.predict.109.4": {
      "purity": "Impure",
      "reasons": {
<<<<<<< HEAD
        "NonLocalVariableRead": 14,
        "NonLocalVariableWrite": 11,
        "UnknownCall": 23,
        "NativeCall": 1,
        "CallOfParameter": 1
=======
        "NonLocalVariableRead": 105,
        "NonLocalVariableWrite": 34,
        "FileRead": 1,
        "FileWrite": 1,
        "UnknownCall": 224,
        "NativeCall": 4,
        "CallOfParameter": 10
>>>>>>> cf827e6c
      }
    },
    "safeds.ml.classical.classification._k_nearest_neighbors.is_fitted.142.4": {
      "purity": "Impure",
      "reasons": {
        "NonLocalVariableRead": 1
      }
    },
    "safeds.ml.classical.classification._k_nearest_neighbors._get_sklearn_classifier.153.4": {
      "purity": "Impure",
      "reasons": {
        "NonLocalVariableRead": 1,
        "NonLocalVariableWrite": 1
      }
    }
  },
  "safeds.ml.classical.classification._random_forest": {
    "safeds.ml.classical.classification._random_forest.__init__.32.4": {
      "purity": "Impure",
      "reasons": {
        "NonLocalVariableRead": 1,
        "NonLocalVariableWrite": 5,
        "UnknownCall": 6
      }
    },
    "safeds.ml.classical.classification._random_forest.number_of_trees.46.4": {
      "purity": "Impure",
      "reasons": {
        "NonLocalVariableRead": 1
      }
    },
    "safeds.ml.classical.classification._random_forest.fit.57.4": {
      "purity": "Impure",
      "reasons": {
        "NonLocalVariableRead": 98,
        "NonLocalVariableWrite": 49,
        "FileRead": 1,
        "FileWrite": 1,
        "UnknownCall": 225,
        "NativeCall": 4,
        "CallOfParameter": 10
      }
    },
    "safeds.ml.classical.classification._random_forest.predict.96.4": {
      "purity": "Impure",
      "reasons": {
<<<<<<< HEAD
        "NonLocalVariableRead": 14,
        "NonLocalVariableWrite": 11,
        "UnknownCall": 23,
        "NativeCall": 1,
        "CallOfParameter": 1
=======
        "NonLocalVariableRead": 105,
        "NonLocalVariableWrite": 34,
        "FileRead": 1,
        "FileWrite": 1,
        "UnknownCall": 224,
        "NativeCall": 4,
        "CallOfParameter": 10
>>>>>>> cf827e6c
      }
    },
    "safeds.ml.classical.classification._random_forest.is_fitted.129.4": {
      "purity": "Impure",
      "reasons": {
        "NonLocalVariableRead": 1
      }
    },
    "safeds.ml.classical.classification._random_forest._get_sklearn_classifier.140.4": {
      "purity": "Impure",
      "reasons": {
        "NonLocalVariableRead": 1,
        "NonLocalVariableWrite": 9
      }
    }
  },
  "safeds.ml.classical.classification._support_vector_machine": {
    "safeds.ml.classical.classification._support_vector_machine.get_sklearn_kernel.22.4": {
      "purity": "Pure"
    },
    "safeds.ml.classical.classification._support_vector_machine.__init__.50.4": {
      "purity": "Impure",
      "reasons": {
        "NonLocalVariableRead": 1,
        "NonLocalVariableWrite": 6,
        "UnknownCall": 6
      }
    },
    "safeds.ml.classical.classification._support_vector_machine.c.63.4": {
      "purity": "Impure",
      "reasons": {
        "NonLocalVariableRead": 1
      }
    },
    "safeds.ml.classical.classification._support_vector_machine.kernel.75.4": {
      "purity": "Impure",
      "reasons": {
        "NonLocalVariableRead": 1
      }
    },
    "safeds.ml.classical.classification._support_vector_machine.get_sklearn_kernel.88.12": {
      "purity": "Pure"
    },
    "safeds.ml.classical.classification._support_vector_machine.__init__.100.12": {
      "purity": "Impure",
      "reasons": {
        "NonLocalVariableRead": 1,
        "NonLocalVariableWrite": 2,
        "UnknownCall": 6
      }
    },
    "safeds.ml.classical.classification._support_vector_machine.get_sklearn_kernel.105.12": {
      "purity": "Pure"
    },
    "safeds.ml.classical.classification._support_vector_machine.get_sklearn_kernel.117.12": {
      "purity": "Pure"
    },
    "safeds.ml.classical.classification._support_vector_machine.get_sklearn_kernel.129.12": {
      "purity": "Pure"
    },
    "safeds.ml.classical.classification._support_vector_machine._get_kernel_name.140.4": {
      "purity": "Impure",
      "reasons": {
        "NonLocalVariableRead": 2,
        "UnknownCall": 6
      }
    },
    "safeds.ml.classical.classification._support_vector_machine.fit.165.4": {
      "purity": "Impure",
      "reasons": {
        "NonLocalVariableRead": 99,
        "NonLocalVariableWrite": 39,
        "FileRead": 1,
        "FileWrite": 1,
        "UnknownCall": 226,
        "NativeCall": 4,
        "CallOfParameter": 10
      }
    },
    "safeds.ml.classical.classification._support_vector_machine.predict.204.4": {
      "purity": "Impure",
      "reasons": {
<<<<<<< HEAD
        "NonLocalVariableRead": 14,
        "NonLocalVariableWrite": 11,
        "UnknownCall": 23,
        "NativeCall": 1,
        "CallOfParameter": 1
=======
        "NonLocalVariableRead": 105,
        "NonLocalVariableWrite": 34,
        "FileRead": 1,
        "FileWrite": 1,
        "UnknownCall": 224,
        "NativeCall": 4,
        "CallOfParameter": 10
>>>>>>> cf827e6c
      }
    },
    "safeds.ml.classical.classification._support_vector_machine.is_fitted.237.4": {
      "purity": "Impure",
      "reasons": {
        "NonLocalVariableRead": 1
      }
    },
    "safeds.ml.classical.classification._support_vector_machine._get_sklearn_classifier.248.4": {
      "purity": "Impure",
      "reasons": {
        "NonLocalVariableRead": 1,
        "UnknownCall": 1
      }
    }
  },
  "safeds.ml.classical._util_sklearn": {
    "safeds.ml.classical._util_sklearn.fit.19.0": {
      "purity": "Impure",
      "reasons": {
        "NonLocalVariableRead": 96,
        "NonLocalVariableWrite": 34,
        "FileRead": 1,
        "FileWrite": 1,
        "UnknownCall": 218,
        "NativeCall": 4,
        "CallOfParameter": 10
      }
    },
    "safeds.ml.classical._util_sklearn.predict.80.0": {
      "purity": "Impure",
      "reasons": {
        "NonLocalVariableRead": 96,
        "NonLocalVariableWrite": 34,
        "FileRead": 1,
        "FileWrite": 1,
        "UnknownCall": 218,
        "NativeCall": 4,
        "CallOfParameter": 10
      }
    }
  },
  "safeds.__init__": {},
  "safeds.config.__init__": {},
  "safeds.data.__init__": {},
  "safeds.data.image.__init__": {},
  "safeds.data.image.containers.__init__": {},
  "safeds.data.tabular.__init__": {},
  "safeds.data.tabular.containers.__init__": {},
  "safeds.data.tabular.transformation.__init__": {},
  "safeds.data.tabular.typing.__init__": {},
  "safeds.exceptions.__init__": {},
  "safeds.ml.__init__": {},
  "safeds.ml.classical.__init__": {},
  "safeds.ml.classical.classification.__init__": {},
  "safeds.ml.classical.regression.__init__": {},
  "safeds.ml.hyperparameters.__init__": {}
}<|MERGE_RESOLUTION|>--- conflicted
+++ resolved
@@ -875,8 +875,237 @@
     "safeds.data.tabular.containers._table.add_column.861.4": {
       "purity": "Impure",
       "reasons": {
-        "NonLocalVariableRead": 92,
-        "NonLocalVariableWrite": 29,
+        "NonLocalVariableRead": 7,
+        "NonLocalVariableWrite": 4,
+        "UnknownCall": 6,
+        "NativeCall": 1
+      }
+    },
+    "safeds.data.tabular.containers._table.add_columns.899.4": {
+      "purity": "Impure",
+      "reasons": {
+        "NonLocalVariableRead": 7,
+        "NonLocalVariableWrite": 6,
+        "UnknownCall": 10,
+        "NativeCall": 1
+      }
+    },
+    "safeds.data.tabular.containers._table.add_row.947.4": {
+      "purity": "Impure",
+      "reasons": {
+        "NonLocalVariableRead": 14,
+        "NonLocalVariableWrite": 10,
+        "UnknownCall": 17,
+        "NativeCall": 1
+      }
+    },
+    "safeds.data.tabular.containers._table.add_rows.1008.4": {
+      "purity": "Impure",
+      "reasons": {
+        "NonLocalVariableRead": 14,
+        "NonLocalVariableWrite": 10,
+        "UnknownCall": 18,
+        "NativeCall": 1
+      }
+    },
+    "safeds.data.tabular.containers._table.filter_rows.1067.4": {
+      "purity": "Impure",
+      "reasons": {
+        "NonLocalVariableRead": 7,
+        "NonLocalVariableWrite": 5,
+        "UnknownCall": 9,
+        "NativeCall": 1,
+        "CallOfParameter": 1
+      }
+    },
+    "safeds.data.tabular.containers._table.group_rows_by.1100.4": {
+      "purity": "Impure",
+      "reasons": {
+        "NonLocalVariableRead": 14,
+        "NonLocalVariableWrite": 10,
+        "UnknownCall": 18,
+        "NativeCall": 1,
+        "CallOfParameter": 1
+      }
+    },
+    "safeds.data.tabular.containers._table.keep_only_columns.1124.4": {
+      "purity": "Impure",
+      "reasons": {
+        "NonLocalVariableRead": 9,
+        "NonLocalVariableWrite": 9,
+        "UnknownCall": 15,
+        "NativeCall": 1
+      }
+    },
+    "safeds.data.tabular.containers._table.remove_columns.1169.4": {
+      "purity": "Impure",
+      "reasons": {
+        "NonLocalVariableRead": 4,
+        "NonLocalVariableWrite": 4,
+        "UnknownCall": 8,
+        "NativeCall": 1
+      }
+    },
+    "safeds.data.tabular.containers._table.remove_columns_with_missing_values.1220.4": {
+      "purity": "Impure",
+      "reasons": {
+        "NonLocalVariableRead": 5,
+        "NonLocalVariableWrite": 6,
+        "UnknownCall": 10,
+        "NativeCall": 1,
+        "CallOfParameter": 1
+      }
+    },
+    "safeds.data.tabular.containers._table.remove_columns_with_non_numerical_values.1249.4": {
+      "purity": "Impure",
+      "reasons": {
+        "NonLocalVariableRead": 6,
+        "NonLocalVariableWrite": 6,
+        "UnknownCall": 10,
+        "NativeCall": 1
+      }
+    },
+    "safeds.data.tabular.containers._table.remove_duplicate_rows.1278.4": {
+      "purity": "Impure",
+      "reasons": {
+        "NonLocalVariableRead": 4,
+        "NonLocalVariableWrite": 4,
+        "UnknownCall": 7,
+        "NativeCall": 1
+      }
+    },
+    "safeds.data.tabular.containers._table.remove_rows_with_missing_values.1302.4": {
+      "purity": "Impure",
+      "reasons": {
+        "NonLocalVariableRead": 2,
+        "NonLocalVariableWrite": 4,
+        "UnknownCall": 7,
+        "NativeCall": 1
+      }
+    },
+    "safeds.data.tabular.containers._table.remove_rows_with_outliers.1324.4": {
+      "purity": "Impure",
+      "reasons": {
+        "NonLocalVariableRead": 10,
+        "NonLocalVariableWrite": 9,
+        "UnknownCall": 17,
+        "NativeCall": 1
+      }
+    },
+    "safeds.data.tabular.containers._table.rename_column.1367.4": {
+      "purity": "Impure",
+      "reasons": {
+        "NonLocalVariableRead": 4,
+        "NonLocalVariableWrite": 4,
+        "UnknownCall": 8,
+        "NativeCall": 1
+      }
+    },
+    "safeds.data.tabular.containers._table.replace_column.1412.4": {
+      "purity": "Impure",
+      "reasons": {
+        "NonLocalVariableRead": 6,
+        "NonLocalVariableWrite": 6,
+        "UnknownCall": 10,
+        "NativeCall": 1
+      }
+    },
+    "safeds.data.tabular.containers._table.shuffle_rows.1472.4": {
+      "purity": "Impure",
+      "reasons": {
+        "NonLocalVariableRead": 4,
+        "NonLocalVariableWrite": 4,
+        "UnknownCall": 7,
+        "NativeCall": 1
+      }
+    },
+    "safeds.data.tabular.containers._table.slice_rows.1499.4": {
+      "purity": "Impure",
+      "reasons": {
+        "NonLocalVariableRead": 5,
+        "NonLocalVariableWrite": 4,
+        "UnknownCall": 6,
+        "NativeCall": 1
+      }
+    },
+    "safeds.data.tabular.containers._table.sort_columns.1553.4": {
+      "purity": "Impure",
+      "reasons": {
+        "NonLocalVariableRead": 5,
+        "NonLocalVariableWrite": 6,
+        "UnknownCall": 10,
+        "NativeCall": 1
+      }
+    },
+    "safeds.data.tabular.containers._table.sort_rows.1601.4": {
+      "purity": "Impure",
+      "reasons": {
+        "NonLocalVariableRead": 7,
+        "NonLocalVariableWrite": 5,
+        "UnknownCall": 10,
+        "NativeCall": 1
+      }
+    },
+    "safeds.data.tabular.containers._table.split_rows.1648.4": {
+      "purity": "Impure",
+      "reasons": {
+        "NonLocalVariableRead": 10,
+        "NonLocalVariableWrite": 9,
+        "UnknownCall": 15,
+        "NativeCall": 1
+      }
+    },
+    "safeds.data.tabular.containers._table.tag_columns.1694.4": {
+      "purity": "Impure",
+      "reasons": {
+        "NonLocalVariableRead": 9,
+        "NonLocalVariableWrite": 9,
+        "UnknownCall": 15,
+        "NativeCall": 1
+      }
+    },
+    "safeds.data.tabular.containers._table.time_columns.1729.4": {
+      "purity": "Impure",
+      "reasons": {
+        "NonLocalVariableRead": 9,
+        "NonLocalVariableWrite": 9,
+        "UnknownCall": 15,
+        "NativeCall": 1
+      }
+    },
+    "safeds.data.tabular.containers._table.transform_column.1766.4": {
+      "purity": "Impure",
+      "reasons": {
+        "NonLocalVariableRead": 11,
+        "NonLocalVariableWrite": 9,
+        "UnknownCall": 16,
+        "NativeCall": 1,
+        "CallOfParameter": 1
+      }
+    },
+    "safeds.data.tabular.containers._table.transform_table.1799.4": {
+      "purity": "Impure",
+      "reasons": {
+        "NonLocalVariableRead": 16,
+        "NonLocalVariableWrite": 10,
+        "UnknownCall": 16,
+        "NativeCall": 1
+      }
+    },
+    "safeds.data.tabular.containers._table.inverse_transform_table.1837.4": {
+      "purity": "Impure",
+      "reasons": {
+        "NonLocalVariableRead": 16,
+        "NonLocalVariableWrite": 10,
+        "UnknownCall": 16,
+        "NativeCall": 1
+      }
+    },
+    "safeds.data.tabular.containers._table.plot_correlation_heatmap.1883.4": {
+      "purity": "Impure",
+      "reasons": {
+        "NonLocalVariableRead": 34,
+        "NonLocalVariableWrite": 14,
         "FileRead": 1,
         "FileWrite": 1,
         "UnknownCall": 211,
@@ -1175,14 +1404,6 @@
     "safeds.data.tabular.containers._table.plot_correlation_heatmap.1884.4": {
       "purity": "Impure",
       "reasons": {
-<<<<<<< HEAD
-        "NonLocalVariableRead": 34,
-        "NonLocalVariableWrite": 14,
-        "FileRead": 1,
-        "UnknownCall": 39,
-        "NativeCall": 8,
-        "CallOfParameter": 1
-=======
         "NonLocalVariableRead": 205,
         "NonLocalVariableWrite": 133,
         "FileRead": 2,
@@ -1190,7 +1411,6 @@
         "UnknownCall": 374,
         "NativeCall": 15,
         "CallOfParameter": 10
->>>>>>> cf827e6c
       }
     },
     "safeds.data.tabular.containers._table.plot_lineplot.1943.4": {
@@ -1749,20 +1969,10 @@
     "safeds.data.tabular.containers._time_series.add_row.350.4": {
       "purity": "Impure",
       "reasons": {
-<<<<<<< HEAD
         "NonLocalVariableRead": 14,
         "NonLocalVariableWrite": 10,
         "UnknownCall": 17,
         "NativeCall": 1
-=======
-        "NonLocalVariableRead": 94,
-        "NonLocalVariableWrite": 34,
-        "FileRead": 1,
-        "FileWrite": 1,
-        "UnknownCall": 217,
-        "NativeCall": 4,
-        "CallOfParameter": 9
->>>>>>> cf827e6c
       }
     },
     "safeds.data.tabular.containers._time_series.add_rows.373.4": {
@@ -2035,22 +2245,12 @@
     "safeds.data.tabular.transformation._imputer.fit.94.4": {
       "purity": "Impure",
       "reasons": {
-<<<<<<< HEAD
         "NonLocalVariableRead": 37,
         "NonLocalVariableWrite": 16,
         "FileRead": 1,
         "UnknownCall": 32,
         "NativeCall": 7,
         "CallOfParameter": 1
-=======
-        "NonLocalVariableRead": 119,
-        "NonLocalVariableWrite": 40,
-        "FileRead": 2,
-        "FileWrite": 1,
-        "UnknownCall": 231,
-        "NativeCall": 10,
-        "CallOfParameter": 10
->>>>>>> cf827e6c
       }
     },
     "safeds.data.tabular.transformation._imputer.transform.174.4": {
@@ -2100,22 +2300,12 @@
     "safeds.data.tabular.transformation._label_encoder.fit.22.4": {
       "purity": "Impure",
       "reasons": {
-<<<<<<< HEAD
         "NonLocalVariableRead": 35,
         "NonLocalVariableWrite": 16,
         "FileRead": 1,
         "UnknownCall": 30,
         "NativeCall": 7,
         "CallOfParameter": 1
-=======
-        "NonLocalVariableRead": 117,
-        "NonLocalVariableWrite": 44,
-        "FileRead": 2,
-        "FileWrite": 1,
-        "UnknownCall": 230,
-        "NativeCall": 10,
-        "CallOfParameter": 10
->>>>>>> cf827e6c
       }
     },
     "safeds.data.tabular.transformation._label_encoder.transform.75.4": {
@@ -2177,22 +2367,12 @@
     "safeds.data.tabular.transformation._one_hot_encoder.fit.71.4": {
       "purity": "Impure",
       "reasons": {
-<<<<<<< HEAD
         "NonLocalVariableRead": 36,
         "NonLocalVariableWrite": 18,
         "FileRead": 1,
         "UnknownCall": 33,
         "NativeCall": 7,
         "CallOfParameter": 1
-=======
-        "NonLocalVariableRead": 117,
-        "NonLocalVariableWrite": 40,
-        "FileRead": 2,
-        "FileWrite": 1,
-        "UnknownCall": 230,
-        "NativeCall": 10,
-        "CallOfParameter": 10
->>>>>>> cf827e6c
       }
     },
     "safeds.data.tabular.transformation._one_hot_encoder.transform.154.4": {
@@ -2402,22 +2582,12 @@
     "safeds.data.tabular.transformation._table_transformer.fit_and_transform.115.4": {
       "purity": "Impure",
       "reasons": {
-<<<<<<< HEAD
         "NonLocalVariableRead": 46,
         "NonLocalVariableWrite": 20,
         "FileRead": 1,
         "UnknownCall": 47,
         "NativeCall": 7,
         "CallOfParameter": 1
-=======
-        "NonLocalVariableRead": 127,
-        "NonLocalVariableWrite": 49,
-        "FileRead": 2,
-        "FileWrite": 1,
-        "UnknownCall": 238,
-        "NativeCall": 10,
-        "CallOfParameter": 10
->>>>>>> cf827e6c
       }
     },
     "safeds.data.tabular.transformation._table_transformer.fit.140.4": {
@@ -2868,21 +3038,11 @@
     "safeds.ml.classical.regression._ada_boost.predict.145.4": {
       "purity": "Impure",
       "reasons": {
-<<<<<<< HEAD
         "NonLocalVariableRead": 14,
         "NonLocalVariableWrite": 11,
         "UnknownCall": 23,
         "NativeCall": 1,
         "CallOfParameter": 1
-=======
-        "NonLocalVariableRead": 105,
-        "NonLocalVariableWrite": 34,
-        "FileRead": 1,
-        "FileWrite": 1,
-        "UnknownCall": 224,
-        "NativeCall": 4,
-        "CallOfParameter": 10
->>>>>>> cf827e6c
       }
     },
     "safeds.ml.classical.regression._ada_boost.is_fitted.178.4": {
@@ -2916,81 +3076,41 @@
     "safeds.ml.classical.classification._classifier.accuracy.93.4": {
       "purity": "Impure",
       "reasons": {
-<<<<<<< HEAD
         "NonLocalVariableRead": 14,
         "NonLocalVariableWrite": 11,
         "UnknownCall": 24,
         "NativeCall": 1,
         "CallOfParameter": 1
-=======
-        "NonLocalVariableRead": 106,
-        "NonLocalVariableWrite": 34,
-        "FileRead": 1,
-        "FileWrite": 1,
-        "UnknownCall": 258,
-        "NativeCall": 4,
-        "CallOfParameter": 10
->>>>>>> cf827e6c
       }
     },
     "safeds.ml.classical.classification._classifier.precision.120.4": {
       "purity": "Impure",
       "reasons": {
-<<<<<<< HEAD
         "NonLocalVariableRead": 14,
         "NonLocalVariableWrite": 11,
         "UnknownCall": 23,
         "NativeCall": 1,
         "CallOfParameter": 1
-=======
-        "NonLocalVariableRead": 105,
-        "NonLocalVariableWrite": 34,
-        "FileRead": 1,
-        "FileWrite": 1,
-        "UnknownCall": 224,
-        "NativeCall": 4,
-        "CallOfParameter": 10
->>>>>>> cf827e6c
       }
     },
     "safeds.ml.classical.classification._classifier.recall.157.4": {
       "purity": "Impure",
       "reasons": {
-<<<<<<< HEAD
         "NonLocalVariableRead": 14,
         "NonLocalVariableWrite": 11,
         "UnknownCall": 23,
         "NativeCall": 1,
         "CallOfParameter": 1
-=======
-        "NonLocalVariableRead": 105,
-        "NonLocalVariableWrite": 34,
-        "FileRead": 1,
-        "FileWrite": 1,
-        "UnknownCall": 224,
-        "NativeCall": 4,
-        "CallOfParameter": 10
->>>>>>> cf827e6c
       }
     },
     "safeds.ml.classical.classification._classifier.f1_score.194.4": {
       "purity": "Impure",
       "reasons": {
-<<<<<<< HEAD
         "NonLocalVariableRead": 14,
         "NonLocalVariableWrite": 11,
         "UnknownCall": 23,
         "NativeCall": 1,
         "CallOfParameter": 1
-=======
-        "NonLocalVariableRead": 105,
-        "NonLocalVariableWrite": 34,
-        "FileRead": 1,
-        "FileWrite": 1,
-        "UnknownCall": 224,
-        "NativeCall": 4,
-        "CallOfParameter": 10
->>>>>>> cf827e6c
       }
     }
   },
@@ -3016,21 +3136,11 @@
     "safeds.ml.classical.regression._decision_tree.predict.65.4": {
       "purity": "Impure",
       "reasons": {
-<<<<<<< HEAD
         "NonLocalVariableRead": 14,
         "NonLocalVariableWrite": 11,
         "UnknownCall": 23,
         "NativeCall": 1,
         "CallOfParameter": 1
-=======
-        "NonLocalVariableRead": 105,
-        "NonLocalVariableWrite": 34,
-        "FileRead": 1,
-        "FileWrite": 1,
-        "UnknownCall": 224,
-        "NativeCall": 4,
-        "CallOfParameter": 10
->>>>>>> cf827e6c
       }
     },
     "safeds.ml.classical.regression._decision_tree.is_fitted.98.4": {
@@ -3079,21 +3189,11 @@
     "safeds.ml.classical.regression._gradient_boosting.predict.116.4": {
       "purity": "Impure",
       "reasons": {
-<<<<<<< HEAD
         "NonLocalVariableRead": 14,
         "NonLocalVariableWrite": 11,
         "UnknownCall": 23,
         "NativeCall": 1,
         "CallOfParameter": 1
-=======
-        "NonLocalVariableRead": 105,
-        "NonLocalVariableWrite": 34,
-        "FileRead": 1,
-        "FileWrite": 1,
-        "UnknownCall": 224,
-        "NativeCall": 4,
-        "CallOfParameter": 10
->>>>>>> cf827e6c
       }
     },
     "safeds.ml.classical.regression._gradient_boosting.is_fitted.149.4": {
@@ -3140,21 +3240,11 @@
     "safeds.ml.classical.regression._k_nearest_neighbors.predict.110.4": {
       "purity": "Impure",
       "reasons": {
-<<<<<<< HEAD
         "NonLocalVariableRead": 14,
         "NonLocalVariableWrite": 11,
         "UnknownCall": 23,
         "NativeCall": 1,
         "CallOfParameter": 1
-=======
-        "NonLocalVariableRead": 105,
-        "NonLocalVariableWrite": 34,
-        "FileRead": 1,
-        "FileWrite": 1,
-        "UnknownCall": 224,
-        "NativeCall": 4,
-        "CallOfParameter": 10
->>>>>>> cf827e6c
       }
     },
     "safeds.ml.classical.regression._k_nearest_neighbors.is_fitted.143.4": {
@@ -3193,21 +3283,11 @@
     "safeds.ml.classical.classification._logistic_regression.predict.65.4": {
       "purity": "Impure",
       "reasons": {
-<<<<<<< HEAD
         "NonLocalVariableRead": 14,
         "NonLocalVariableWrite": 11,
         "UnknownCall": 23,
         "NativeCall": 1,
         "CallOfParameter": 1
-=======
-        "NonLocalVariableRead": 105,
-        "NonLocalVariableWrite": 34,
-        "FileRead": 1,
-        "FileWrite": 1,
-        "UnknownCall": 224,
-        "NativeCall": 4,
-        "CallOfParameter": 10
->>>>>>> cf827e6c
       }
     },
     "safeds.ml.classical.classification._logistic_regression.is_fitted.98.4": {
@@ -3253,21 +3333,11 @@
     "safeds.ml.classical.regression._random_forest.predict.96.4": {
       "purity": "Impure",
       "reasons": {
-<<<<<<< HEAD
         "NonLocalVariableRead": 14,
         "NonLocalVariableWrite": 11,
         "UnknownCall": 23,
         "NativeCall": 1,
         "CallOfParameter": 1
-=======
-        "NonLocalVariableRead": 105,
-        "NonLocalVariableWrite": 34,
-        "FileRead": 1,
-        "FileWrite": 1,
-        "UnknownCall": 224,
-        "NativeCall": 4,
-        "CallOfParameter": 10
->>>>>>> cf827e6c
       }
     },
     "safeds.ml.classical.regression._random_forest.is_fitted.129.4": {
@@ -3350,21 +3420,11 @@
     "safeds.ml.classical.regression._support_vector_machine.predict.204.4": {
       "purity": "Impure",
       "reasons": {
-<<<<<<< HEAD
         "NonLocalVariableRead": 14,
         "NonLocalVariableWrite": 11,
         "UnknownCall": 23,
         "NativeCall": 1,
         "CallOfParameter": 1
-=======
-        "NonLocalVariableRead": 105,
-        "NonLocalVariableWrite": 34,
-        "FileRead": 1,
-        "FileWrite": 1,
-        "UnknownCall": 224,
-        "NativeCall": 4,
-        "CallOfParameter": 10
->>>>>>> cf827e6c
       }
     },
     "safeds.ml.classical.regression._support_vector_machine.is_fitted.237.4": {
@@ -3408,42 +3468,22 @@
     "safeds.ml.classical.regression._elastic_net_regression.fit.107.4": {
       "purity": "Impure",
       "reasons": {
-<<<<<<< HEAD
         "NonLocalVariableRead": 37,
         "NonLocalVariableWrite": 19,
         "FileRead": 1,
         "UnknownCall": 37,
         "NativeCall": 7,
         "CallOfParameter": 2
-=======
-        "NonLocalVariableRead": 119,
-        "NonLocalVariableWrite": 53,
-        "FileRead": 2,
-        "FileWrite": 1,
-        "UnknownCall": 237,
-        "NativeCall": 10,
-        "CallOfParameter": 11
->>>>>>> cf827e6c
       }
     },
     "safeds.ml.classical.regression._elastic_net_regression.predict.146.4": {
       "purity": "Impure",
       "reasons": {
-<<<<<<< HEAD
         "NonLocalVariableRead": 14,
         "NonLocalVariableWrite": 11,
         "UnknownCall": 23,
         "NativeCall": 1,
         "CallOfParameter": 1
-=======
-        "NonLocalVariableRead": 105,
-        "NonLocalVariableWrite": 34,
-        "FileRead": 1,
-        "FileWrite": 1,
-        "UnknownCall": 224,
-        "NativeCall": 4,
-        "CallOfParameter": 10
->>>>>>> cf827e6c
       }
     },
     "safeds.ml.classical.regression._elastic_net_regression.is_fitted.179.4": {
@@ -3481,42 +3521,22 @@
     "safeds.ml.classical.regression._lasso_regression.fit.67.4": {
       "purity": "Impure",
       "reasons": {
-<<<<<<< HEAD
         "NonLocalVariableRead": 36,
         "NonLocalVariableWrite": 17,
         "FileRead": 1,
         "UnknownCall": 37,
         "NativeCall": 7,
         "CallOfParameter": 2
-=======
-        "NonLocalVariableRead": 118,
-        "NonLocalVariableWrite": 53,
-        "FileRead": 2,
-        "FileWrite": 1,
-        "UnknownCall": 237,
-        "NativeCall": 10,
-        "CallOfParameter": 11
->>>>>>> cf827e6c
       }
     },
     "safeds.ml.classical.regression._lasso_regression.predict.106.4": {
       "purity": "Impure",
       "reasons": {
-<<<<<<< HEAD
         "NonLocalVariableRead": 14,
         "NonLocalVariableWrite": 11,
         "UnknownCall": 23,
         "NativeCall": 1,
         "CallOfParameter": 1
-=======
-        "NonLocalVariableRead": 105,
-        "NonLocalVariableWrite": 34,
-        "FileRead": 1,
-        "FileWrite": 1,
-        "UnknownCall": 224,
-        "NativeCall": 4,
-        "CallOfParameter": 10
->>>>>>> cf827e6c
       }
     },
     "safeds.ml.classical.regression._lasso_regression.is_fitted.139.4": {
@@ -3555,21 +3575,11 @@
     "safeds.ml.classical.regression._linear_regression.predict.65.4": {
       "purity": "Impure",
       "reasons": {
-<<<<<<< HEAD
         "NonLocalVariableRead": 14,
         "NonLocalVariableWrite": 11,
         "UnknownCall": 23,
         "NativeCall": 1,
         "CallOfParameter": 1
-=======
-        "NonLocalVariableRead": 105,
-        "NonLocalVariableWrite": 34,
-        "FileRead": 1,
-        "FileWrite": 1,
-        "UnknownCall": 224,
-        "NativeCall": 4,
-        "CallOfParameter": 10
->>>>>>> cf827e6c
       }
     },
     "safeds.ml.classical.regression._linear_regression.is_fitted.98.4": {
@@ -3598,41 +3608,21 @@
     "safeds.ml.classical.regression._regressor.mean_squared_error.92.4": {
       "purity": "Impure",
       "reasons": {
-<<<<<<< HEAD
         "NonLocalVariableRead": 14,
         "NonLocalVariableWrite": 11,
         "UnknownCall": 24,
         "NativeCall": 1,
         "CallOfParameter": 1
-=======
-        "NonLocalVariableRead": 108,
-        "NonLocalVariableWrite": 35,
-        "FileRead": 1,
-        "FileWrite": 1,
-        "UnknownCall": 243,
-        "NativeCall": 4,
-        "CallOfParameter": 10
->>>>>>> cf827e6c
       }
     },
     "safeds.ml.classical.regression._regressor.mean_absolute_error.120.4": {
       "purity": "Impure",
       "reasons": {
-<<<<<<< HEAD
         "NonLocalVariableRead": 14,
         "NonLocalVariableWrite": 11,
         "UnknownCall": 24,
         "NativeCall": 1,
         "CallOfParameter": 1
-=======
-        "NonLocalVariableRead": 108,
-        "NonLocalVariableWrite": 35,
-        "FileRead": 1,
-        "FileWrite": 1,
-        "UnknownCall": 242,
-        "NativeCall": 4,
-        "CallOfParameter": 10
->>>>>>> cf827e6c
       }
     },
     "safeds.ml.classical.regression._regressor._check_metrics_preconditions.149.0": {
@@ -3663,42 +3653,22 @@
     "safeds.ml.classical.regression._ridge_regression.fit.68.4": {
       "purity": "Impure",
       "reasons": {
-<<<<<<< HEAD
         "NonLocalVariableRead": 36,
         "NonLocalVariableWrite": 19,
         "FileRead": 1,
         "UnknownCall": 37,
         "NativeCall": 7,
         "CallOfParameter": 2
-=======
-        "NonLocalVariableRead": 118,
-        "NonLocalVariableWrite": 44,
-        "FileRead": 2,
-        "FileWrite": 1,
-        "UnknownCall": 237,
-        "NativeCall": 10,
-        "CallOfParameter": 11
->>>>>>> cf827e6c
       }
     },
     "safeds.ml.classical.regression._ridge_regression.predict.107.4": {
       "purity": "Impure",
       "reasons": {
-<<<<<<< HEAD
         "NonLocalVariableRead": 14,
         "NonLocalVariableWrite": 11,
         "UnknownCall": 23,
         "NativeCall": 1,
         "CallOfParameter": 1
-=======
-        "NonLocalVariableRead": 105,
-        "NonLocalVariableWrite": 34,
-        "FileRead": 1,
-        "FileWrite": 1,
-        "UnknownCall": 224,
-        "NativeCall": 4,
-        "CallOfParameter": 10
->>>>>>> cf827e6c
       }
     },
     "safeds.ml.classical.regression._ridge_regression.is_fitted.140.4": {
@@ -3788,21 +3758,11 @@
     "safeds.ml.classical.classification._ada_boost.predict.145.4": {
       "purity": "Impure",
       "reasons": {
-<<<<<<< HEAD
         "NonLocalVariableRead": 14,
         "NonLocalVariableWrite": 11,
         "UnknownCall": 23,
         "NativeCall": 1,
         "CallOfParameter": 1
-=======
-        "NonLocalVariableRead": 105,
-        "NonLocalVariableWrite": 34,
-        "FileRead": 1,
-        "FileWrite": 1,
-        "UnknownCall": 224,
-        "NativeCall": 4,
-        "CallOfParameter": 10
->>>>>>> cf827e6c
       }
     },
     "safeds.ml.classical.classification._ada_boost.is_fitted.178.4": {
@@ -3842,21 +3802,11 @@
     "safeds.ml.classical.classification._decision_tree.predict.65.4": {
       "purity": "Impure",
       "reasons": {
-<<<<<<< HEAD
         "NonLocalVariableRead": 14,
         "NonLocalVariableWrite": 11,
         "UnknownCall": 23,
         "NativeCall": 1,
         "CallOfParameter": 1
-=======
-        "NonLocalVariableRead": 105,
-        "NonLocalVariableWrite": 34,
-        "FileRead": 1,
-        "FileWrite": 1,
-        "UnknownCall": 224,
-        "NativeCall": 4,
-        "CallOfParameter": 10
->>>>>>> cf827e6c
       }
     },
     "safeds.ml.classical.classification._decision_tree.is_fitted.98.4": {
@@ -3905,21 +3855,11 @@
     "safeds.ml.classical.classification._gradient_boosting.predict.116.4": {
       "purity": "Impure",
       "reasons": {
-<<<<<<< HEAD
         "NonLocalVariableRead": 14,
         "NonLocalVariableWrite": 11,
         "UnknownCall": 23,
         "NativeCall": 1,
         "CallOfParameter": 1
-=======
-        "NonLocalVariableRead": 105,
-        "NonLocalVariableWrite": 34,
-        "FileRead": 1,
-        "FileWrite": 1,
-        "UnknownCall": 224,
-        "NativeCall": 4,
-        "CallOfParameter": 10
->>>>>>> cf827e6c
       }
     },
     "safeds.ml.classical.classification._gradient_boosting.is_fitted.149.4": {
@@ -3966,21 +3906,11 @@
     "safeds.ml.classical.classification._k_nearest_neighbors.predict.109.4": {
       "purity": "Impure",
       "reasons": {
-<<<<<<< HEAD
         "NonLocalVariableRead": 14,
         "NonLocalVariableWrite": 11,
         "UnknownCall": 23,
         "NativeCall": 1,
         "CallOfParameter": 1
-=======
-        "NonLocalVariableRead": 105,
-        "NonLocalVariableWrite": 34,
-        "FileRead": 1,
-        "FileWrite": 1,
-        "UnknownCall": 224,
-        "NativeCall": 4,
-        "CallOfParameter": 10
->>>>>>> cf827e6c
       }
     },
     "safeds.ml.classical.classification._k_nearest_neighbors.is_fitted.142.4": {
@@ -4027,21 +3957,11 @@
     "safeds.ml.classical.classification._random_forest.predict.96.4": {
       "purity": "Impure",
       "reasons": {
-<<<<<<< HEAD
         "NonLocalVariableRead": 14,
         "NonLocalVariableWrite": 11,
         "UnknownCall": 23,
         "NativeCall": 1,
         "CallOfParameter": 1
-=======
-        "NonLocalVariableRead": 105,
-        "NonLocalVariableWrite": 34,
-        "FileRead": 1,
-        "FileWrite": 1,
-        "UnknownCall": 224,
-        "NativeCall": 4,
-        "CallOfParameter": 10
->>>>>>> cf827e6c
       }
     },
     "safeds.ml.classical.classification._random_forest.is_fitted.129.4": {
@@ -4124,21 +4044,11 @@
     "safeds.ml.classical.classification._support_vector_machine.predict.204.4": {
       "purity": "Impure",
       "reasons": {
-<<<<<<< HEAD
         "NonLocalVariableRead": 14,
         "NonLocalVariableWrite": 11,
         "UnknownCall": 23,
         "NativeCall": 1,
         "CallOfParameter": 1
-=======
-        "NonLocalVariableRead": 105,
-        "NonLocalVariableWrite": 34,
-        "FileRead": 1,
-        "FileWrite": 1,
-        "UnknownCall": 224,
-        "NativeCall": 4,
-        "CallOfParameter": 10
->>>>>>> cf827e6c
       }
     },
     "safeds.ml.classical.classification._support_vector_machine.is_fitted.237.4": {
