--- conflicted
+++ resolved
@@ -17,12 +17,8 @@
 
 [tool.poetry.dependencies]
 python = "^3.10,<3.12"
-<<<<<<< HEAD
-mypy = "^1.4.1"
+mypy = "^1.5.1"
 docstring-parser = "^0.15"
-=======
-mypy = "^1.5.1"
->>>>>>> a5741a38
 
 [tool.poetry.group.dev.dependencies]
 pytest = "^7.2.1"
