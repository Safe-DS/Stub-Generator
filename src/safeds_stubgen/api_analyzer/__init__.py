--- conflicted
+++ resolved
@@ -49,12 +49,9 @@
     "Class",
     "DictType",
     "Enum",
-<<<<<<< HEAD
     "EnumType",
     "extract_boundary",
     "extract_valid_literals",
-=======
->>>>>>> 3e5962f3
     "FinalType",
     "Function",
     "ListType",
