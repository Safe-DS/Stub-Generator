--- conflicted
+++ resolved
@@ -21,8 +21,6 @@
     StrExpr,
 )
 from mypy.types import Instance, ProperType
-<<<<<<< HEAD
-=======
 
 import safeds_stubgen.api_analyzer._types as sds_types
 from safeds_stubgen.docstring_parsing import (
@@ -32,16 +30,7 @@
     ParameterDocstring,
     ResultDocstring,
 )
->>>>>>> 7c3caf38
-
-import safeds_stubgen.api_analyzer._types as sds_types
-from safeds_stubgen.docstring_parsing import (
-    AbstractDocstringParser,
-    ClassDocstring,
-    FunctionDocstring,
-    ParameterDocstring,
-    ResultDocstring
-)
+
 from ._api import (
     API,
     Attribute,
@@ -56,13 +45,9 @@
     Result,
     WildcardImport,
 )
-<<<<<<< HEAD
-from ._types import AbstractType
-=======
 
 if TYPE_CHECKING:
     from ._types import AbstractType
->>>>>>> 7c3caf38
 
 
 # Todo Docstring / description
