--- conflicted
+++ resolved
@@ -2,8 +2,9 @@
 
 from abc import ABCMeta, abstractmethod
 from collections import Counter
-from dataclasses import dataclass
-from typing import TYPE_CHECKING, Any
+from dataclasses import dataclass, field
+import re
+from typing import TYPE_CHECKING, Any, ClassVar
 
 if TYPE_CHECKING:
     from collections.abc import Sequence
@@ -113,7 +114,6 @@
 
 
 @dataclass(frozen=True)
-<<<<<<< HEAD
 class EnumType(AbstractType):
     values: frozenset[str] = field(default_factory=frozenset)
     full_match: str = field(default="", compare=False)
@@ -270,8 +270,6 @@
 
 
 @dataclass(frozen=True)
-=======
->>>>>>> fbe2a209
 class UnionType(AbstractType):
     types: Sequence[AbstractType]
 
