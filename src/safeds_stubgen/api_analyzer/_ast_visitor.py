from __future__ import annotations

import logging
from copy import deepcopy
from types import NoneType
from typing import TYPE_CHECKING

import mypy.nodes as mp_nodes
import mypy.types as mp_types

import safeds_stubgen.api_analyzer._types as sds_types
from safeds_stubgen import is_internal
from safeds_stubgen.docstring_parsing import ResultDocstring

from ._api import (
    API,
    Attribute,
    Class,
    Enum,
    EnumInstance,
    Function,
    Module,
    Parameter,
    QualifiedImport,
    Result,
    TypeParameter,
    UnknownValue,
    VarianceKind,
    WildcardImport,
)
from ._mypy_helpers import (
    find_return_stmts_recursive,
    get_argument_kind,
    get_classdef_definitions,
    get_funcdef_definitions,
    get_mypyfile_definitions,
    has_correct_type_of_any,
    mypy_expression_to_python_value,
    mypy_expression_to_sds_type,
    mypy_variance_parser,
)

if TYPE_CHECKING:
    from collections.abc import Generator

    from safeds_stubgen.api_analyzer._types import AbstractType
    from safeds_stubgen.docstring_parsing import AbstractDocstringParser


class MyPyAstVisitor:
    def __init__(self, docstring_parser: AbstractDocstringParser, api: API, aliases: dict[str, set[str]]) -> None:
        self.docstring_parser: AbstractDocstringParser = docstring_parser
        self.api: API = api
        self.__declaration_stack: list[Module | Class | Function | Enum | list[Attribute | EnumInstance]] = []
        self.aliases = aliases
        self.mypy_file: mp_nodes.MypyFile | None = None
        # We gather type var types used as a parameter type in a function
        self.type_var_types: set[sds_types.TypeVarType] = set()

    def enter_moduledef(self, node: mp_nodes.MypyFile) -> None:
        self.mypy_file = node
        is_package = node.path.endswith("__init__.py")

        qualified_imports: list[QualifiedImport] = []
        wildcard_imports: list[WildcardImport] = []
        docstring = ""

        # We don't need to check functions, classes and assignments, since the ast walker will already check them
        child_definitions = [
            _definition
            for _definition in get_mypyfile_definitions(node)
            if _definition.__class__.__name__ not in {"FuncDef", "Decorator", "ClassDef", "AssignmentStmt"}
        ]

        # Imports
        for import_ in node.imports:
            if isinstance(import_, mp_nodes.Import):
                for import_name, import_alias in import_.ids:
                    qualified_imports.append(
                        QualifiedImport(import_name, import_alias),
                    )

            elif isinstance(import_, mp_nodes.ImportFrom):
                import_id = f"{import_.id}." if import_.id else ""
                for import_name, import_alias in import_.names:
                    qualified_imports.append(
                        QualifiedImport(
                            f"{import_id}{import_name}",
                            import_alias,
                        ),
                    )

            elif isinstance(import_, mp_nodes.ImportAll):
                wildcard_imports.append(
                    WildcardImport(import_.id),
                )

        # Search for a Docstring
        for definition in child_definitions:
            if isinstance(definition, mp_nodes.ExpressionStmt) and isinstance(definition.expr, mp_nodes.StrExpr):
                docstring = definition.expr.value
                break

        # Create module id to get the full path
        id_ = node.fullname.replace(".", "/")

        # If we are checking a package node.name will be the package name, but since we get import information from
        # the __init__.py file we set the name to __init__
        name = "__init__" if is_package else node.name

        # Remember module, so we can later add classes and global functions
        module = Module(
            id_=id_,
            name=name,
            docstring=docstring,
            qualified_imports=qualified_imports,
            wildcard_imports=wildcard_imports,
        )

        if is_package:
            self._add_reexports(module)

        self.__declaration_stack.append(module)

    def leave_moduledef(self, _: mp_nodes.MypyFile) -> None:
        module = self.__declaration_stack.pop()
        if not isinstance(module, Module):  # pragma: no cover
            raise AssertionError("Imbalanced push/pop on stack")  # noqa: TRY004

        self.api.add_module(module)

    def enter_classdef(self, node: mp_nodes.ClassDef) -> None:
        id_ = self._create_id_from_stack(node.name)

        # Get docstring
        docstring = self.docstring_parser.get_class_documentation(node)

        # Variance
        # Special base classes like Generic[...] get moved to "removed_base_type_expr" during semantic analysis of mypy
        generic_exprs = []
        for base_type_expr in node.removed_base_type_exprs + node.base_type_exprs:
            base = getattr(base_type_expr, "base", None)
            base_name = getattr(base, "name", None)
            if base_name in {"Collection", "Generic", "Sequence"}:
                generic_exprs.append(base_type_expr)

        type_parameters = []
        if generic_exprs:
            # Can only be one, since a class can inherit "Generic" only one time
            generic_expr = getattr(generic_exprs[0], "index", None)

            if isinstance(generic_expr, mp_nodes.TupleExpr):
                generic_types = [item.node for item in generic_expr.items if hasattr(item, "node")]
            elif isinstance(generic_expr, mp_nodes.NameExpr):
                generic_types = [generic_expr.node]
            else:  # pragma: no cover
                raise TypeError("Unexpected type while parsing generic type.")

            for generic_type in generic_types:
                variance_type = mypy_variance_parser(generic_type.variance)
                variance_values: sds_types.AbstractType | None = None
                if variance_type == VarianceKind.INVARIANT:
                    values = [self.mypy_type_to_abstract_type(value) for value in generic_type.values]
                    if values:
                        variance_values = sds_types.UnionType(
                            [self.mypy_type_to_abstract_type(value) for value in generic_type.values],
                        )
                else:
                    upper_bound = generic_type.upper_bound
                    if upper_bound.__str__() != "builtins.object":
                        variance_values = self.mypy_type_to_abstract_type(upper_bound)

                type_parameters.append(
                    TypeParameter(
                        name=generic_type.name,
                        type=variance_values,
                        variance=variance_type,
                    ),
                )

        # superclasses
        superclasses = []
        inherits_from_exception = False
        for superclass in node.base_type_exprs:
            # Check for superclasses that inherit directly or transitively from Exception and remove them
            if (
                hasattr(superclass, "node")
                and isinstance(superclass.node, mp_nodes.TypeInfo)
                and self._inherits_from_exception(superclass.node)
            ):
                inherits_from_exception = True

            if hasattr(superclass, "fullname"):
                superclass_qname = superclass.fullname
                superclass_name = superclass_qname.split(".")[-1]

                # Check if the superclass name is an alias and find the real name
                if superclass_name in self.aliases:
                    _, superclass_alias_qname = self._find_alias(superclass_name)
                    superclass_qname = superclass_alias_qname if superclass_alias_qname else superclass_qname

                superclasses.append(superclass_qname)

        # Get reexported data
        reexported_by = self._get_reexported_by(node.fullname)
        # Sort for snapshot tests
        reexported_by.sort(key=lambda x: x.id)

        # Get constructor docstring
        definitions = get_classdef_definitions(node)
        constructor_fulldocstring = ""
        for definition in definitions:
            if isinstance(definition, mp_nodes.FuncDef) and definition.name == "__init__":
                constructor_docstring = self.docstring_parser.get_function_documentation(definition)
                constructor_fulldocstring = constructor_docstring.full_docstring

        # Remember class, so we can later add methods
        class_ = Class(
            id=id_,
            name=node.name,
            superclasses=superclasses,
            is_public=self._is_public(node.name, node.fullname),
            docstring=docstring,
            reexported_by=reexported_by,
            constructor_fulldocstring=constructor_fulldocstring,
            inherits_from_exception=inherits_from_exception,
            type_parameters=type_parameters,
        )
        self.__declaration_stack.append(class_)

    def leave_classdef(self, _: mp_nodes.ClassDef) -> None:
        class_ = self.__declaration_stack.pop()
        if not isinstance(class_, Class):  # pragma: no cover
            raise AssertionError("Imbalanced push/pop on stack")  # noqa: TRY004

        if len(self.__declaration_stack) > 0:
            parent = self.__declaration_stack[-1]

            if isinstance(parent, Module | Class):
                self.api.add_class(class_)
                parent.add_class(class_)

    def enter_funcdef(self, node: mp_nodes.FuncDef) -> None:
        name = node.name
        function_id = self._create_id_from_stack(name)

        is_public = self._is_public(name, node.fullname)
        is_static = node.is_static

        # Get docstring
        docstring = self.docstring_parser.get_function_documentation(node)

        # Function args & TypeVar
        arguments: list[Parameter] = []
        type_var_types: list[sds_types.TypeVarType] = []
        # Reset the type_var_types list
        self.type_var_types = set()
        if getattr(node, "arguments", None) is not None:
            arguments = self._parse_parameter_data(node, function_id)

            if self.type_var_types:
                type_var_types = list(self.type_var_types)
                # Sort for the snapshot tests
                type_var_types.sort(key=lambda x: x.name)

        # Create results and result docstrings
        result_docstrings = self.docstring_parser.get_result_documentation(node.fullname)
        results = self._parse_results(node, function_id, result_docstrings)

        # Get reexported data
        reexported_by = self._get_reexported_by(node.fullname)
        # Sort for snapshot tests
        reexported_by.sort(key=lambda x: x.id)

        # Create and add Function to stack
        function = Function(
            id=function_id,
            name=name,
            docstring=docstring,
            is_public=is_public,
            is_static=is_static,
            is_class_method=node.is_class,
            is_property=node.is_property,
            results=results,
            reexported_by=reexported_by,
            parameters=arguments,
            type_var_types=type_var_types,
            result_docstrings=result_docstrings,
        )
        self.__declaration_stack.append(function)

    def leave_funcdef(self, _: mp_nodes.FuncDef) -> None:
        function = self.__declaration_stack.pop()
        if not isinstance(function, Function):  # pragma: no cover
            raise AssertionError("Imbalanced push/pop on stack")  # noqa: TRY004

        if len(self.__declaration_stack) > 0:
            parent = self.__declaration_stack[-1]

            # Add the data of the function and its results to the API class
            self.api.add_function(function)
            self.api.add_results(function.results)

            for parameter in function.parameters:
                self.api.add_parameter(parameter)

            # Ignore nested functions for now
            if isinstance(parent, Module):
                parent.add_function(function)
            elif isinstance(parent, Class):
                if function.name == "__init__":
                    parent.add_constructor(function)
                else:
                    parent.add_method(function)

    def enter_enumdef(self, node: mp_nodes.ClassDef) -> None:
        id_ = self._create_id_from_stack(node.name)
        self.__declaration_stack.append(
            Enum(
                id=id_,
                name=node.name,
                docstring=self.docstring_parser.get_class_documentation(node),
            ),
        )

    def leave_enumdef(self, _: mp_nodes.ClassDef) -> None:
        enum = self.__declaration_stack.pop()
        if not isinstance(enum, Enum):  # pragma: no cover
            raise AssertionError("Imbalanced push/pop on stack")  # noqa: TRY004

        if len(self.__declaration_stack) > 0:
            parent = self.__declaration_stack[-1]

            # Ignore nested functions for now
            if isinstance(parent, Module):
                self.api.add_enum(enum)
                parent.add_enum(enum)

    def enter_assignmentstmt(self, node: mp_nodes.AssignmentStmt) -> None:
        # Assignments are attributes or enum instances
        parent = self.__declaration_stack[-1]
        assignments: list[Attribute | EnumInstance] = []

        for lvalue in node.lvalues:
            if isinstance(parent, Class):
                for assignment in self._parse_attributes(lvalue, node.unanalyzed_type, is_static=True):
                    assignments.append(assignment)
            elif isinstance(parent, Function) and parent.name == "__init__":
                grand_parent = self.__declaration_stack[-2]
                # If the grandparent is not a class we ignore the attributes
                if isinstance(grand_parent, Class) and not isinstance(lvalue, mp_nodes.NameExpr):
                    # Ignore non instance attributes in __init__ classes
                    for assignment in self._parse_attributes(lvalue, node.unanalyzed_type, is_static=False):
                        assignments.append(assignment)

            elif isinstance(parent, Enum):
                names = []
                if hasattr(lvalue, "items"):
                    for item in lvalue.items:
                        names.append(item.name)
                else:
                    if not hasattr(lvalue, "name"):  # pragma: no cover
                        raise AttributeError("Expected lvalue to have attribtue 'name'.")
                    names.append(lvalue.name)

                for name in names:
                    assignments.append(
                        EnumInstance(
                            id=f"{parent.id}/{name}",
                            name=name,
                        ),
                    )

        self.__declaration_stack.append(assignments)

    def leave_assignmentstmt(self, _: mp_nodes.AssignmentStmt) -> None:
        # Assignments are attributes or enum instances
        assignments = self.__declaration_stack.pop()

        if not isinstance(assignments, list):  # pragma: no cover
            raise AssertionError("Imbalanced push/pop on stack")  # noqa: TRY004

        if len(self.__declaration_stack) > 0:
            parent = self.__declaration_stack[-1]
            assert isinstance(parent, Function | Class | Enum)

            for assignment in assignments:
                if isinstance(assignment, Attribute):
                    if isinstance(parent, Function):
                        self.api.add_attribute(assignment)
                        # Add the attributes to the (grand)parent class
                        grandparent = self.__declaration_stack[-2]

                        if not isinstance(grandparent, Class):  # pragma: no cover
                            raise TypeError(f"Expected 'Class'. Got {grandparent.__class__}.")

                        grandparent.add_attribute(assignment)
                    elif isinstance(parent, Class):
                        self.api.add_attribute(assignment)
                        parent.add_attribute(assignment)

                elif isinstance(assignment, EnumInstance):
                    if isinstance(parent, Enum):
                        self.api.add_enum_instance(assignment)
                        parent.add_enum_instance(assignment)

                else:  # pragma: no cover
                    raise TypeError("Unexpected value type for assignments")

    # ############################## Utilities ############################## #

    # #### Result utilities

    def _parse_results(
        self,
        node: mp_nodes.FuncDef,
        function_id: str,
        result_docstrings: list[ResultDocstring],
    ) -> list[Result]:
        # __init__ functions aren't supposed to have returns, so we can ignore them
        if node.name == "__init__":
            return []

        # Get type
        ret_type: sds_types.AbstractType | None = None
        type_is_inferred = False
        if hasattr(node, "type"):
            node_type = node.type
            if node_type is not None and hasattr(node_type, "ret_type"):
                node_ret_type = node_type.ret_type

                if isinstance(node_ret_type, mp_types.NoneType):
                    ret_type = sds_types.NamedType(name="None", qname="builtins.None")
                else:
                    unanalyzed_ret_type = getattr(node.unanalyzed_type, "ret_type", None)

                    if (
                        (
                            not unanalyzed_ret_type
                            or getattr(unanalyzed_ret_type, "literal_value", "") is None
                            or isinstance(unanalyzed_ret_type, mp_types.AnyType)
                        )
                        and isinstance(node_ret_type, mp_types.AnyType)
                        and not has_correct_type_of_any(node_ret_type.type_of_any)
                    ):
                        # In this case, the "Any" type was given because it was not explicitly annotated.
                        # Therefor we have to try to infer the type.
                        ret_type = self._infer_type_from_return_stmts(node)
                        type_is_inferred = ret_type is not None
                    else:
                        # Otherwise, we can parse the type normally
                        ret_type = self.mypy_type_to_abstract_type(node_ret_type, unanalyzed_ret_type)
            else:
                # Infer type
                ret_type = self._infer_type_from_return_stmts(node)
                type_is_inferred = ret_type is not None

        if ret_type is None:
            return []

        if type_is_inferred and isinstance(ret_type, sds_types.TupleType):
            return self._create_inferred_results(ret_type, result_docstrings, function_id)

        # If we got a TupleType, we can iterate it for the results, but if we got a NamedType, we have just one result
        return_results = ret_type.types if isinstance(ret_type, sds_types.TupleType) else [ret_type]

        # Create Result objects and try to find a matching docstring name
        all_results = []
        name_generator = result_name_generator()

        if len(return_results) == 1 == len(result_docstrings):
            result_name = result_docstrings[0].name or next(name_generator)
            all_results = [
                Result(
                    id=f"{function_id}/{result_name}",
                    type=return_results[0],
                    name=f"{result_name}",
                ),
            ]
        elif len(return_results) == len(result_docstrings):
            zipped = zip(return_results, result_docstrings, strict=True)

            for type_, result_docstring in zipped:
                result_name = result_docstring.name or next(name_generator)

                all_results.append(
                    Result(
                        id=f"{function_id}/{result_name}",
                        type=type_,
                        name=f"{result_name}",
                    ),
                )
        else:
            for type_ in return_results:
                result_docstring = ResultDocstring()
                for docstring in result_docstrings:
                    if hash(docstring.type) == hash(type_):
                        result_docstring = docstring
                        break

                result_name = result_docstring.name or next(name_generator)

                all_results.append(
                    Result(
                        id=f"{function_id}/{result_name}",
                        type=type_,
                        name=f"{result_name}",
                    ),
                )

        return all_results

    @staticmethod
    def _infer_type_from_return_stmts(func_node: mp_nodes.FuncDef) -> sds_types.TupleType | None:
        # To infer the type, we iterate through all return statements we find in the function
        func_defn = get_funcdef_definitions(func_node)
        return_stmts = find_return_stmts_recursive(func_defn)
        if return_stmts:
            types = set()
            for return_stmt in return_stmts:
                if return_stmt.expr is None:  # pragma: no cover
                    continue

                if not isinstance(return_stmt.expr, mp_nodes.CallExpr | mp_nodes.MemberExpr):
                    # If the return statement is a conditional expression we parse the "if" and "else" branches
                    if isinstance(return_stmt.expr, mp_nodes.ConditionalExpr):
                        for conditional_branch in [return_stmt.expr.if_expr, return_stmt.expr.else_expr]:
                            if conditional_branch is None:  # pragma: no cover
                                continue

                            if not isinstance(conditional_branch, mp_nodes.CallExpr | mp_nodes.MemberExpr):
                                type_ = mypy_expression_to_sds_type(conditional_branch)
                                if isinstance(type_, sds_types.NamedType | sds_types.TupleType):
                                    types.add(type_)
                    elif hasattr(return_stmt.expr, "node") and getattr(return_stmt.expr.node, "is_self", False):
                        # The result type is an instance of the parent class
                        expr_type = return_stmt.expr.node.type.type
                        types.add(sds_types.NamedType(name=expr_type.name, qname=expr_type.fullname))
                    else:
                        type_ = mypy_expression_to_sds_type(return_stmt.expr)
                        if isinstance(type_, sds_types.NamedType | sds_types.TupleType):
                            types.add(type_)

            # We have to sort the list for the snapshot tests
            return_stmt_types = list(types)
            return_stmt_types.sort(
                key=lambda x: (x.name if isinstance(x, sds_types.NamedType) else str(len(x.types))),
            )

            return sds_types.TupleType(types=return_stmt_types)
        return None

    @staticmethod
    def _create_inferred_results(
        results: sds_types.TupleType,
        docstrings: list[ResultDocstring],
        function_id: str,
    ) -> list[Result]:
        """Create Result objects with inferred results.

        If we inferred the result types, we have to create a two-dimensional array for the results since tuples are
        considered as multiple results, but other return types have to be grouped as one union. For example, if a
        function has the following returns "return 42" and "return True, 1.2" we would have to group the integer and
        boolean as "result_1: Union[int, bool]" and the float number as "result_2: Union[float, None]".

        Paramters
        ---------
        ret_type:
            An object representing a tuple with all inferred types.
        result_docstring:
            The docstring of the function to which the results belong to.
        function_id:
            The function ID.

        Returns
        -------
        results:
            A list of Results objects representing the possible results of a funtion.
        """
        result_array: list[list[AbstractType]] = []
        longest_inner_list = 1
        for type_ in results.types:
            if isinstance(type_, sds_types.NamedType):
                if result_array:
                    result_array[0].append(type_)
                else:
                    result_array.append([type_])
            elif isinstance(type_, sds_types.TupleType):
                for i, type__ in enumerate(type_.types):
                    if len(result_array) > i:
                        if type__ not in result_array[i]:
                            result_array[i].append(type__)

                            if len(result_array[i]) > longest_inner_list:
                                longest_inner_list = len(result_array[i])
                    else:
                        result_array.append([type__])
            else:  # pragma: no cover
                raise TypeError(f"Expected NamedType or TupleType, received {type(type_)}")

        # If there are any arrays longer than others, these "others" are optional types and can be None
        none_element = sds_types.NamedType(name="None", qname="builtins.None")
        for array in result_array:
            if len(array) < longest_inner_list and none_element not in array:
                array.append(none_element)

        # Create Result objects
        name_generator = result_name_generator()
        inferred_results = []
        if 1 == len(result_array) == len(result_array[0]) == len(docstrings):
            result_name = docstrings[0].name or next(name_generator)
            inferred_results = [
                Result(
                    id=f"{function_id}/{result_name}",
                    type=result_array[0][0],
                    name=result_name,
                ),
            ]
        else:
            for result_list in result_array:
                result_count = len(result_list)
                if result_count == 1:
                    result_type = result_list[0]
                else:
                    result_type = sds_types.UnionType(result_list)

                # Search for matching docstrings for each result for the name
                result_docstring = ResultDocstring()
                if docstrings:
                    if isinstance(result_type, sds_types.UnionType):
                        possible_type: sds_types.AbstractType | None
                        if len(docstrings) > 1:
                            docstring_types = [docstring.type for docstring in docstrings if docstring.type is not None]
                            possible_type = sds_types.UnionType(types=docstring_types)
                        else:
                            possible_type = docstrings[0].type
                        if possible_type == result_type:
                            result_docstring = docstrings[0]
                    else:
                        for docstring in docstrings:
                            if hash(docstring.type) == hash(result_type):
                                result_docstring = docstring
                                break

                result_name = result_docstring.name or next(name_generator)
                inferred_results.append(
                    Result(
                        id=f"{function_id}/{result_name}",
                        type=result_type,
                        name=result_name,
                    ),
                )

        return inferred_results

    # #### Attribute utilities

    def _parse_attributes(
        self,
        lvalue: mp_nodes.Expression,
        unanalyzed_type: mp_types.Type | None,
        is_static: bool = True,
    ) -> list[Attribute]:
        assert isinstance(lvalue, mp_nodes.NameExpr | mp_nodes.MemberExpr | mp_nodes.TupleExpr)
        attributes: list[Attribute] = []

        if hasattr(lvalue, "name"):
            if self._is_attribute_already_defined(lvalue.name):
                return attributes

            attributes.append(
                self._create_attribute(lvalue, unanalyzed_type, is_static),
            )

        elif hasattr(lvalue, "items"):
            lvalues = list(lvalue.items)
            for lvalue_ in lvalues:
                if not hasattr(lvalue_, "name"):  # pragma: no cover
                    raise AttributeError("Expected value to have attribute 'name'.")

                if self._is_attribute_already_defined(lvalue_.name):
                    continue

                attributes.append(
                    self._create_attribute(lvalue_, unanalyzed_type, is_static),
                )

        return attributes

    def _is_attribute_already_defined(self, value_name: str) -> bool:
        # If node is None, it's possible that the attribute was already defined once
        parent = self.__declaration_stack[-1]
        if isinstance(parent, Function):
            parent = self.__declaration_stack[-2]

        if not isinstance(parent, Class):  # pragma: no cover
            raise TypeError("Parent has the wrong class, cannot get attribute values.")

        return any(value_name == attribute.name for attribute in parent.attributes)

    def _create_attribute(
        self,
        attribute: mp_nodes.Expression,
        unanalyzed_type: mp_types.Type | None,
        is_static: bool,
    ) -> Attribute:
        # Get node information
        type_: sds_types.AbstractType | None = None
        node = None
        if hasattr(attribute, "node"):
            if not isinstance(attribute.node, mp_nodes.Var):
                # In this case we have a TypeVar attribute
                attr_name = getattr(attribute, "name", "")

                if not attr_name:  # pragma: no cover
                    raise AttributeError("Expected TypeVar to have attribute 'name'.")

                type_ = sds_types.TypeVarType(attr_name)
            else:
                node = attribute.node
        else:  # pragma: no cover
            raise AttributeError("Expected attribute to have attribute 'node'.")

        # Get name and qname
        name = getattr(attribute, "name", "")
        qname = getattr(attribute, "fullname", "")

        # Sometimes the qname is not in the attribute.fullname field, in that case we have to get it from the node
        if qname in (name, "") and node is not None:
            qname = node.fullname

        attribute_type = None

        # MemberExpr are constructor (__init__) attributes
        if node is not None and isinstance(attribute, mp_nodes.MemberExpr):
            attribute_type = node.type
            if isinstance(attribute_type, mp_types.AnyType) and not has_correct_type_of_any(attribute_type.type_of_any):
                attribute_type = None

        # NameExpr are class attributes
        elif node is not None and isinstance(attribute, mp_nodes.NameExpr) and not node.explicit_self_type:
            attribute_type = node.type

            # We need to get the unanalyzed_type for lists, since mypy is not able to check type hint information
            # regarding list item types
            if (
                attribute_type is not None
                and hasattr(attribute_type, "type")
                and hasattr(attribute_type, "args")
                and attribute_type.type.fullname == "builtins.list"
                and not node.is_inferred
            ):
                if unanalyzed_type is not None and hasattr(unanalyzed_type, "args"):
                    attribute_type.args = unanalyzed_type.args
                else:  # pragma: no cover
                    raise AttributeError("Could not get argument information for attribute.")

        # Ignore types that are special mypy any types. The Any type "from_unimported_type" could appear for aliase
        if (
            attribute_type is not None
            and not (
                isinstance(attribute_type, mp_types.AnyType) and not has_correct_type_of_any(attribute_type.type_of_any)
            )
            and not isinstance(attribute_type, mp_types.CallableType)
        ):
            # noinspection PyTypeChecker
            type_ = self.mypy_type_to_abstract_type(attribute_type, unanalyzed_type)

        # Get docstring
        parent = self.__declaration_stack[-1]
        if isinstance(parent, Function) and parent.name == "__init__":
            parent = self.__declaration_stack[-2]
        assert isinstance(parent, Class)
        docstring = self.docstring_parser.get_attribute_documentation(parent.id, name)

        # Remove __init__ for attribute ids
        id_ = self._create_id_from_stack(name).replace("__init__/", "")

        return Attribute(
            id=id_,
            name=name,
            type=type_,
            is_public=self._is_public(name, qname),
            is_static=is_static,
            docstring=docstring,
        )

    # #### Parameter utilities

    def _parse_parameter_data(self, node: mp_nodes.FuncDef, function_id: str) -> list[Parameter]:
        arguments: list[Parameter] = []

        for argument in node.arguments:
            mypy_type = argument.variable.type
            type_annotation = argument.type_annotation
            arg_type: AbstractType | None = None
            default_value = None
            default_is_none = False

            # Get type information for parameter
            if mypy_type is None:  # pragma: no cover
                raise ValueError("Argument has no type.")
            elif isinstance(mypy_type, mp_types.AnyType) and not has_correct_type_of_any(mypy_type.type_of_any):
                # We try to infer the type through the default value later, if possible
                pass
            elif (
                isinstance(type_annotation, mp_types.UnboundType)
                and type_annotation.name in {"list", "set"}
                and len(type_annotation.args) >= 2
            ):
                # A special case where the argument is a list with multiple types. We have to handle this case like this
                # b/c something like list[int, str] is not allowed according to PEP and therefore not handled the normal
                # way in Mypy.
                arg_type = self.mypy_type_to_abstract_type(type_annotation)
            elif type_annotation is not None:
                arg_type = self.mypy_type_to_abstract_type(mypy_type)

            # Get default value and infer type information
            initializer = argument.initializer
            if initializer is not None:
                default_value, default_is_none = self._get_parameter_type_and_default_value(initializer, function_id)
                if arg_type is None and (default_is_none or default_value is not None):
                    arg_type = mypy_expression_to_sds_type(initializer)

            arg_name = argument.variable.name
            arg_kind = get_argument_kind(argument)

            # Create parameter docstring
            parent = self.__declaration_stack[-1]
            docstring = self.docstring_parser.get_parameter_documentation(
                function_qname=node.fullname,
                parameter_name=arg_name,
                parent_class_qname=parent.id if isinstance(parent, Class) else "",
            )

            if isinstance(default_value, type):  # pragma: no cover
                raise TypeError("default_value has the unexpected type 'type'.")

            # Create parameter object
            arguments.append(
                Parameter(
                    id=f"{function_id}/{arg_name}",
                    name=arg_name,
                    is_optional=default_value is not None or default_is_none,
                    default_value=default_value,
                    assigned_by=arg_kind,
                    docstring=docstring,
                    type=arg_type,
                ),
            )

        return arguments

    def _get_parameter_type_and_default_value(
        self,
        initializer: mp_nodes.Expression,
        function_id: str,
<<<<<<< HEAD
    ) -> tuple[str | None | int | float | UnknownValue, bool]:
=======
    ) -> tuple[str | None | int | float | sds_types.UnknownType, bool]:
>>>>>>> 443bd4ee
        default_value: str | None | int | float = None
        default_is_none = False
        if initializer is not None:
            if isinstance(initializer, mp_nodes.NameExpr) and initializer.name not in {"None", "True", "False"}:
                # Ignore this case, b/c Safe-DS does not support types that aren't core classes or classes definied
                # in the package we analyze with Safe-DS.
                return default_value, default_is_none
            elif isinstance(initializer, mp_nodes.CallExpr):
<<<<<<< HEAD
                msg = (f"Could not parse parameter type for function {function_id}: Safe-DS does not support call "
                       f"expressions as types.")
=======
                msg = (
                    f"Could not parse parameter type for function {function_id}: Safe-DS does not support call "
                    f"expressions as types."
                )
>>>>>>> 443bd4ee
                logging.warning(msg)
                # Safe-DS does not support call expressions as types
                return default_value, default_is_none
            elif isinstance(initializer, mp_nodes.UnaryExpr):
                value, default_is_none = self._get_parameter_type_and_default_value(initializer.expr, function_id)
                try:
                    if isinstance(value, int):
                        return int(f"{initializer.op}{value}"), default_is_none
                    elif isinstance(value, float):
                        return float(f"{initializer.op}{value}"), default_is_none
                except ValueError:
                    pass
                msg = (
                    f"Received the parameter {value} with an unexpected operator {initializer.op} for function "
                    f"{function_id}. This parameter could not be parsed."
                )
                logging.warning(msg)
<<<<<<< HEAD
                return UnknownValue(), default_is_none
=======
                return sds_types.UnknownType(), default_is_none
>>>>>>> 443bd4ee
            elif isinstance(
                initializer,
                mp_nodes.IntExpr | mp_nodes.FloatExpr | mp_nodes.StrExpr | mp_nodes.NameExpr,
            ):
                # See https://github.com/Safe-DS/Stub-Generator/issues/34#issuecomment-1819643719
                inferred_default_value = mypy_expression_to_python_value(initializer)
                if isinstance(inferred_default_value, bool | int | float | NoneType):
                    default_value = inferred_default_value
                elif isinstance(inferred_default_value, str):
                    default_value = f'"{inferred_default_value}"'
                else:  # pragma: no cover
                    raise TypeError("Default value got an unsupported value.")

                default_is_none = default_value is None
        return default_value, default_is_none

    # #### Reexport utilities

    def _get_reexported_by(self, qname: str) -> list[Module]:
        path = qname.split(".")

        # Check if there is a reexport entry for each item in the path to the current module
        reexported_by = set()
        for i in range(len(path)):
            reexport_name_forward = ".".join(path[: i + 1])
            if reexport_name_forward in self.api.reexport_map:
                for mod in self.api.reexport_map[reexport_name_forward]:
                    reexported_by.add(mod)

            reexport_name_backward = ".".join(path[-i - 1 :])
            if reexport_name_backward in self.api.reexport_map:
                for mod in self.api.reexport_map[reexport_name_backward]:
                    reexported_by.add(mod)

            reexport_name_backward_whitelist = f"{'.'.join(path[-2 - i:-1])}.*"
            if reexport_name_backward_whitelist in self.api.reexport_map:
                for mod in self.api.reexport_map[reexport_name_backward_whitelist]:
                    reexported_by.add(mod)

        return list(reexported_by)

    def _add_reexports(self, module: Module) -> None:
        for qualified_import in module.qualified_imports:
            name = qualified_import.qualified_name
            self.api.reexport_map[name].add(module)

        for wildcard_import in module.wildcard_imports:
            name = wildcard_import.module_name
            self.api.reexport_map[f"{name}.*"].add(module)

    # #### Misc. utilities
    def mypy_type_to_abstract_type(
        self,
        mypy_type: mp_types.Instance | mp_types.ProperType | mp_types.Type,
        unanalyzed_type: mp_types.Type | None = None,
    ) -> AbstractType:

        # Special cases where we need the unanalyzed_type to get the type information we need
        if unanalyzed_type is not None and hasattr(unanalyzed_type, "name"):
            unanalyzed_type_name = unanalyzed_type.name
            if unanalyzed_type_name == "Final":
                # Final type
                types = [self.mypy_type_to_abstract_type(arg) for arg in getattr(unanalyzed_type, "args", [])]
                if len(types) == 1:
                    return sds_types.FinalType(type_=types[0])
                elif len(types) == 0:  # pragma: no cover
                    raise ValueError("Final type has no type arguments.")
                return sds_types.FinalType(type_=sds_types.UnionType(types=types))
            elif unanalyzed_type_name in {"list", "set"}:
                type_args = getattr(mypy_type, "args", [])
                if (
                    len(type_args) == 1
                    and isinstance(type_args[0], mp_types.AnyType)
                    and not has_correct_type_of_any(type_args[0].type_of_any)
                ):
                    # This case happens if we have a list or set with multiple arguments like "list[str, int]" which is
                    # not allowed. In this case mypy interprets the type as "list[Any]", but we want the real types
                    # of the list arguments, which we cant get through the "unanalyzed_type" attribute
                    return self.mypy_type_to_abstract_type(unanalyzed_type)
        elif isinstance(unanalyzed_type, mp_types.TupleType):
            return sds_types.TupleType(types=[self.mypy_type_to_abstract_type(item) for item in unanalyzed_type.items])

        # Iterable mypy types
        if isinstance(mypy_type, mp_types.TupleType):
            return sds_types.TupleType(types=[self.mypy_type_to_abstract_type(item) for item in mypy_type.items])
        elif isinstance(mypy_type, mp_types.UnionType):
            return sds_types.UnionType(types=[self.mypy_type_to_abstract_type(item) for item in mypy_type.items])

        # Special Cases
        elif isinstance(mypy_type, mp_types.TypeVarType):
            upper_bound = mypy_type.upper_bound
            type_ = None
            if upper_bound.__str__() != "builtins.object":
                type_ = self.mypy_type_to_abstract_type(upper_bound)

                if mypy_type.name == "Self":
                    # Special case, where the method returns an instance of its class
                    return type_

            type_var = sds_types.TypeVarType(name=mypy_type.name, upper_bound=type_)
            self.type_var_types.add(type_var)
            return type_var
        elif isinstance(mypy_type, mp_types.CallableType):
            return sds_types.CallableType(
                parameter_types=[self.mypy_type_to_abstract_type(arg_type) for arg_type in mypy_type.arg_types],
                return_type=self.mypy_type_to_abstract_type(mypy_type.ret_type),
            )
        elif isinstance(mypy_type, mp_types.AnyType):
            if mypy_type.type_of_any == mp_types.TypeOfAny.from_unimported_type:
                # If the Any type is generated b/c of from_unimported_type, then we can parse the type
                # from the import information
                missing_import_name = mypy_type.missing_import_name.split(".")[-1]  # type: ignore[union-attr]
                name, qname = self._find_alias(missing_import_name)

                if not qname:  # pragma: no cover
                    logging.warning("Could not parse a type, added unknown type instead.")
                    return sds_types.UnknownType()

                return sds_types.NamedType(name=name, qname=qname)
            else:
                return sds_types.NamedType(name="Any", qname="typing.Any")
        elif isinstance(mypy_type, mp_types.NoneType):
            return sds_types.NamedType(name="None", qname="builtins.None")
        elif isinstance(mypy_type, mp_types.LiteralType):
            return sds_types.LiteralType(literals=[mypy_type.value])
        elif isinstance(mypy_type, mp_types.UnboundType):
            if mypy_type.name in {"list", "set"}:
                return {
                    "list": sds_types.ListType,
                    "set": sds_types.SetType,
                }[
                    mypy_type.name
                ](types=[self.mypy_type_to_abstract_type(arg) for arg in mypy_type.args])

            # Get qname
            if mypy_type.name in {"Any", "str", "int", "bool", "float", "None"}:
                return sds_types.NamedType(name=mypy_type.name, qname=f"builtins.{mypy_type.name}")
            else:
                # first we check if it's a class from the same module
                module = self.__declaration_stack[0]

                if not isinstance(module, Module):  # pragma: no cover
                    raise TypeError(f"Expected module, got {type(module)}.")

                for module_class in module.classes:
                    if module_class.name == mypy_type.name:
                        qname = module_class.id.replace("/", ".")
                        return sds_types.NamedType(name=module_class.name, qname=qname)

                # if not, we check if it's an alias
                name, qname = self._find_alias(mypy_type.name)

                if not qname:  # pragma: no cover
                    logging.warning("Could not parse a type, added unknown type instead.")
                    return sds_types.UnknownType()

                return sds_types.NamedType(name=name, qname=qname)

        # Builtins
        elif isinstance(mypy_type, mp_types.Instance):
            type_name = mypy_type.type.name
            if type_name in {"int", "str", "bool", "float"}:
                return sds_types.NamedType(name=type_name, qname=mypy_type.type.fullname)

            # Iterable builtins
            elif type_name in {"tuple", "list", "set", "Sequence", "Collection"}:
                types = [self.mypy_type_to_abstract_type(arg) for arg in mypy_type.args]
                match type_name:
                    case "tuple":
                        return sds_types.TupleType(types=types)
                    case "list":
                        return sds_types.ListType(types=types)
                    case "set":
                        return sds_types.SetType(types=types)
                    case "Sequence":
                        return sds_types.ListType(types=types)
                    case "Collection":
                        return sds_types.ListType(types=types)

            elif type_name in {"dict", "Mapping"}:
                return sds_types.DictType(
                    key_type=self.mypy_type_to_abstract_type(mypy_type.args[0]),
                    value_type=self.mypy_type_to_abstract_type(mypy_type.args[1]),
                )
            else:
                if mypy_type.args:
                    types = [self.mypy_type_to_abstract_type(arg) for arg in mypy_type.args]
                    return sds_types.NamedSequenceType(name=type_name, qname=mypy_type.type.fullname, types=types)
                return sds_types.NamedType(name=type_name, qname=mypy_type.type.fullname)

        logging.warning("Could not parse a type, added unknown type instead.")  # pragma: no cover
        return sds_types.UnknownType()  # pragma: no cover

    def _find_alias(self, type_name: str) -> tuple[str, str]:
        module = self.__declaration_stack[0]

        # At this point, the first item of the stack can only ever be a module
        if not isinstance(module, Module):  # pragma: no cover
            raise TypeError(f"Expected module, got {type(module)}.")

        # First we check if it can be found in the imports
        name, qname = self._search_alias_in_qualified_imports(module.qualified_imports, type_name)
        if name and qname:
            return name, qname

        if type_name in self.aliases:
            qnames: set = self.aliases[type_name]
            if len(qnames) == 1:
                # We need a deepcopy since qnames is a pointer to the set in the alias dict
                qname = deepcopy(qnames).pop()
                name = qname.split(".")[-1]
            else:
                # In this case some types where defined in multiple modules with the same names.
                for alias_qname in qnames:
                    # We check if the type was defined in the same module
                    type_path = ".".join(alias_qname.split(".")[0:-1])
                    name = alias_qname.split(".")[-1]

                    if self.mypy_file is None:  # pragma: no cover
                        raise TypeError("Expected mypy_file (module information), got None.")

                    if self.mypy_file.fullname in type_path:
                        qname = alias_qname
                        break

        return name, qname

    @staticmethod
    def _search_alias_in_qualified_imports(
        qualified_imports: list[QualifiedImport],
        alias_name: str,
    ) -> tuple[str, str]:
        for qualified_import in qualified_imports:
            if alias_name in {qualified_import.alias, qualified_import.qualified_name.split(".")[-1]}:
                qname = qualified_import.qualified_name
                name = qname.split(".")[-1]
                return name, qname
        return "", ""

    def _is_public(self, name: str, qname: str) -> bool:
        if self.mypy_file is None:  # pragma: no cover
            raise ValueError("A Mypy file (module) should be defined.")

        parent = self.__declaration_stack[-1]

        if not isinstance(parent, Module | Class) and not (isinstance(parent, Function) and parent.name == "__init__"):
            raise TypeError(
                f"Expected parent for {name} in module {self.mypy_file.fullname} to be a class or a module.",
            )  # pragma: no cover

        if not isinstance(parent, Function):
            _check_publicity_with_reexports: bool | None = self._check_publicity_in_reexports(name, qname, parent)

            if _check_publicity_with_reexports is not None:
                return _check_publicity_with_reexports

        if is_internal(name) and not name.endswith("__"):
            return False

        if isinstance(parent, Class) and (name == "__init__" or not is_internal(name)):
            return parent.is_public

        # The slicing is necessary so __init__ functions are not excluded (already handled in the first condition).
        return all(not is_internal(it) for it in qname.split(".")[:-1])

    def _create_id_from_stack(self, name: str) -> str:
        """Create an ID for a new object using previous objects of the stack.

        Creates an ID by connecting the previous objects of the __declaration_stack stack and the new objects name,
        which is on the highest level.

        Paramters
        ---------
        name:
            The name of the new object which lies on the highest level.

        Returns
        -------
        id:
            ID of the object
        """
        segments = [
            it.id if isinstance(it, Module) else it.name  # Special case, to get the module path info the id
            for it in self.__declaration_stack
            if not isinstance(it, list)  # Check for the linter, on runtime can never be list type
        ]
        segments += [name]

        return "/".join(segments)

    def _inherits_from_exception(self, node: mp_nodes.TypeInfo) -> bool:
        if node.fullname == "builtins.Exception":
            return True

        return any(self._inherits_from_exception(base.type) for base in node.bases)

    def _check_publicity_in_reexports(self, name: str, qname: str, parent: Module | Class) -> bool | None:
        not_internal = not is_internal(name)
        module_qname = getattr(self.mypy_file, "fullname", "")
        module_name = getattr(self.mypy_file, "name", "")
        package_id = "/".join(module_qname.split(".")[:-1])

        for reexported_key in self.api.reexport_map:
            module_is_reexported = reexported_key in {
                module_name,
                module_qname,
                f"{module_name}.*",
                f"{module_qname}.*",
            }

            # Check if the function/class/module is reexported
            if reexported_key.endswith(name) or module_is_reexported:

                # Iterate through all sources (__init__.py files) where it was reexported
                for reexport_source in self.api.reexport_map[reexported_key]:

                    # We have to check if it's the correct reexport with the ID
                    is_from_same_package = reexport_source.id == package_id
                    is_from_another_package = reexported_key.rstrip(".*") in {qname, module_qname}
                    if not is_from_same_package and not is_from_another_package:
                        continue

                    # If the whole module was reexported we have to check if the name or alias is intern
                    if module_is_reexported:

                        # Check the wildcard imports of the source
                        for wildcard_import in reexport_source.wildcard_imports:
                            if (
                                (
                                    (is_from_same_package and wildcard_import.module_name == module_name)
                                    or (is_from_another_package and wildcard_import.module_name == module_qname)
                                )
                                and not_internal
                                and (isinstance(parent, Module) or parent.is_public)
                            ):
                                return True

                        # Check the qualified imports of the source
                        for qualified_import in reexport_source.qualified_imports:

                            # If the whole module was exported, we have to check if the func / class / attr we are
                            #  checking here is internal, and if not, if any parents are internal.
                            if (
                                qualified_import.qualified_name in {module_name, module_qname}
                                and (
                                    (qualified_import.alias is None and not_internal)
                                    or (qualified_import.alias is not None and not is_internal(qualified_import.alias))
                                )
                                and not_internal
                                and (isinstance(parent, Module) or parent.is_public)
                            ):
                                # If the module name or alias is not internal, check if the parent is public
                                return True

                    # A specific function or class was reexported.
                    if reexported_key.endswith(name):

                        # For wildcard imports we check in the _is_public method if the func / class is internal
                        for qualified_import in reexport_source.qualified_imports:

                            if qname.endswith(qualified_import.qualified_name) and (
                                qualified_import.alias is not None
                                and not is_internal(qualified_import.alias)
                                or (qualified_import.alias is None and not_internal)
                            ):
                                # First we check if we've found the right import then do the following:
                                # If a specific func / class was reexported check
                                #   1. If it has an alias and if it's alias is internal
                                #   2. Else if it has no alias and is not internal
                                return True
        return None


def result_name_generator() -> Generator:
    """Generate a name for callable type parameters starting from 'a' until 'zz'."""
    while True:
        for x in range(1, 1000):
            yield f"result_{x}"<|MERGE_RESOLUTION|>--- conflicted
+++ resolved
@@ -855,11 +855,7 @@
         self,
         initializer: mp_nodes.Expression,
         function_id: str,
-<<<<<<< HEAD
     ) -> tuple[str | None | int | float | UnknownValue, bool]:
-=======
-    ) -> tuple[str | None | int | float | sds_types.UnknownType, bool]:
->>>>>>> 443bd4ee
         default_value: str | None | int | float = None
         default_is_none = False
         if initializer is not None:
@@ -868,15 +864,10 @@
                 # in the package we analyze with Safe-DS.
                 return default_value, default_is_none
             elif isinstance(initializer, mp_nodes.CallExpr):
-<<<<<<< HEAD
-                msg = (f"Could not parse parameter type for function {function_id}: Safe-DS does not support call "
-                       f"expressions as types.")
-=======
                 msg = (
                     f"Could not parse parameter type for function {function_id}: Safe-DS does not support call "
                     f"expressions as types."
                 )
->>>>>>> 443bd4ee
                 logging.warning(msg)
                 # Safe-DS does not support call expressions as types
                 return default_value, default_is_none
@@ -894,11 +885,7 @@
                     f"{function_id}. This parameter could not be parsed."
                 )
                 logging.warning(msg)
-<<<<<<< HEAD
                 return UnknownValue(), default_is_none
-=======
-                return sds_types.UnknownType(), default_is_none
->>>>>>> 443bd4ee
             elif isinstance(
                 initializer,
                 mp_nodes.IntExpr | mp_nodes.FloatExpr | mp_nodes.StrExpr | mp_nodes.NameExpr,
