--- conflicted
+++ resolved
@@ -307,13 +307,8 @@
                 and code_type != doc_type
                 and self.type_source_warning == TypeSourceWarning.WARN
             ):
-<<<<<<< HEAD
-                msg = f"Different type hint and docstring types for '{function_id}'. Type hint will be used."
-                logging.warning(msg)
-=======
                 msg = f"Different type hint and docstring types for '{function_id}'."
                 logging.info(msg)
->>>>>>> fbe2a209
 
             if doc_type is not None and (
                 code_type is None or self.type_source_preference == TypeSourcePreference.DOCSTRING
