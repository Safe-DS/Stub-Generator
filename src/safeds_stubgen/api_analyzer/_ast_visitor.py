--- conflicted
+++ resolved
@@ -156,11 +156,7 @@
                 variance_values: sds_types.AbstractType
                 if variance_type == VarianceKind.INVARIANT:
                     variance_values = sds_types.UnionType(
-<<<<<<< HEAD
                         [self.mypy_type_to_abstract_type(value) for value in generic_type.values],
-=======
-                        [mypy_type_to_abstract_type(value) for value in generic_type.values],
->>>>>>> fa3d020a
                     )
                 else:
                     variance_values = self.mypy_type_to_abstract_type(generic_type.upper_bound)
@@ -637,15 +633,7 @@
                     else:  # pragma: no cover
                         raise AttributeError("Could not get argument information for attribute.")
 
-<<<<<<< HEAD
-        else:  # pragma: no cover
-            raise TypeError("Attribute has an unexpected type.")
-
-        type_ = None
         # Ignore types that are special mypy any types. The Any type "from_unimported_type" could appear for aliase
-=======
-        # Ignore types that are special mypy any types
->>>>>>> fa3d020a
         if attribute_type is not None and not (
             isinstance(attribute_type, mp_types.AnyType) and not has_correct_type_of_any(attribute_type.type_of_any)
         ):
