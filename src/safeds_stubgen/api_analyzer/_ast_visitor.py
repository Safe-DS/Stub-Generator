from __future__ import annotations

from types import NoneType
from typing import TYPE_CHECKING

import mypy.types as mp_types
from mypy.nodes import (
    AssignmentStmt,
    CallExpr,
    ClassDef,
    Expression,
    ExpressionStmt,
    FuncDef,
    Import,
    ImportAll,
    ImportFrom,
    MemberExpr,
    MypyFile,
    NameExpr,
    StrExpr,
    TupleExpr,
    Var,
)

import safeds_stubgen.api_analyzer._types as sds_types

from ._api import (
    API,
    Attribute,
    Class,
    Enum,
    EnumInstance,
    Function,
    Module,
    Parameter,
    QualifiedImport,
    Result,
    WildcardImport,
)
from ._mypy_helpers import (
    get_argument_kind,
    get_classdef_definitions,
    get_mypyfile_definitions,
    mypy_type_to_abstract_type,
)

if TYPE_CHECKING:
    from safeds_stubgen.docstring_parsing import AbstractDocstringParser


class MyPyAstVisitor:
    def __init__(self, docstring_parser: AbstractDocstringParser, api: API) -> None:
        self.docstring_parser: AbstractDocstringParser = docstring_parser
        self.reexported: dict[str, list[Module]] = {}
        self.api: API = api
        self.__declaration_stack: list[Module | Class | Function | Enum | list[Attribute | EnumInstance]] = []

    def enter_moduledef(self, node: MypyFile) -> None:
        is_package = node.path.endswith("__init__.py")

        qualified_imports: list[QualifiedImport] = []
        wildcard_imports: list[WildcardImport] = []
        docstring = ""

        # We don't need to check functions, classes and assignments, since the ast walker will already check them
        child_definitions = [
            _definition
            for _definition in get_mypyfile_definitions(node)
            if _definition.__class__.__name__ not in ["FuncDef", "Decorator", "ClassDef", "AssignmentStmt"]
        ]

        for definition in child_definitions:
            # Imports
            if isinstance(definition, Import):
                for import_name, import_alias in definition.ids:
                    qualified_imports.append(
                        QualifiedImport(import_name, import_alias),
                    )

            elif isinstance(definition, ImportFrom):
                for import_name, import_alias in definition.names:
                    qualified_imports.append(
                        QualifiedImport(
                            f"{definition.id}.{import_name}",
                            import_alias,
                        ),
                    )

            elif isinstance(definition, ImportAll):
                wildcard_imports.append(
                    WildcardImport(definition.id),
                )

            # Docstring
            elif isinstance(definition, ExpressionStmt) and isinstance(definition.expr, StrExpr):
                docstring = definition.expr.value

        # Create module id to get the full path
<<<<<<< HEAD
        module_id_parts = node.fullname.split(self.api.package)[1:]
        module_id = self.api.package.join(module_id_parts)
        if module_id.startswith("."):
            module_id = module_id[1:]
        module_id = module_id.replace(".", "/")
        formatted_module_id = f"{self.api.package}/{module_id}"
        id_ = self.__get_id(formatted_module_id)
=======
        id_ = self._create_module_id(node.fullname)
>>>>>>> 80215a33

        # If we are checking a package node.name will be the package name, but since we get import information from
        # the __init__.py file we set the name to __init__
        if is_package:
            name = "__init__"
<<<<<<< HEAD
            id_ += name
=======
            id_ += f"/{name}"
>>>>>>> 80215a33
        else:
            name = node.name

        # Remember module, so we can later add classes and global functions
        module = Module(
            id_=id_,
            name=name,
            docstring=docstring,
            qualified_imports=qualified_imports,
            wildcard_imports=wildcard_imports,
        )

        if is_package:
            self.add_reexports(module)

        self.__declaration_stack.append(module)

    def leave_moduledef(self, _: MypyFile) -> None:
        module = self.__declaration_stack.pop()
        if not isinstance(module, Module):  # pragma: no cover
            raise AssertionError("Imbalanced push/pop on stack")  # noqa: TRY004

        self.api.add_module(module)

    def enter_classdef(self, node: ClassDef) -> None:
        id_ = self._create_id_from_stack(node.name)
        name = node.name

        # Get docstring
        docstring = self.docstring_parser.get_class_documentation(node)

        # superclasses
        # Todo Aliasing: Werden noch nicht aufgelöst
        superclasses = [superclass.fullname for superclass in node.base_type_exprs if hasattr(superclass, "fullname")]

        # Get reexported data
        reexported_by = self.get_reexported_by(name)

        # Get constructor docstring
        definitions = get_classdef_definitions(node)
        constructor_fulldocstring = ""
        for definition in definitions:
            if isinstance(definition, FuncDef) and definition.name == "__init__":
                constructor_docstring = self.docstring_parser.get_function_documentation(definition)
                constructor_fulldocstring = constructor_docstring.full_docstring

        # Remember class, so we can later add methods
        class_ = Class(
            id=id_,
            name=name,
            superclasses=superclasses,
            is_public=self.is_public(node.name, name),
            docstring=docstring,
            reexported_by=reexported_by,
            constructor_fulldocstring=constructor_fulldocstring,
        )
        self.__declaration_stack.append(class_)

    def leave_classdef(self, _: ClassDef) -> None:
        class_ = self.__declaration_stack.pop()
        if not isinstance(class_, Class):  # pragma: no cover
            raise AssertionError("Imbalanced push/pop on stack")  # noqa: TRY004

        if len(self.__declaration_stack) > 0:
            parent = self.__declaration_stack[-1]

            if isinstance(parent, Module | Class):
                self.api.add_class(class_)
                parent.add_class(class_)

    def enter_funcdef(self, node: FuncDef) -> None:
        name = node.name
        function_id = self._create_id_from_stack(name)

        is_public = self.is_public(name, node.fullname)
        is_static = node.is_static

        # Get docstring
        docstring = self.docstring_parser.get_function_documentation(node)

        # Function args
        arguments: list[Parameter] = []
        if getattr(node, "arguments", None) is not None:
            arguments = self.parse_parameter_data(node, function_id)

        # Create results
        results = self.create_result(node, function_id)

        # Get reexported data
        reexported_by = self.get_reexported_by(name)

        # Create and add Function to stack
        function = Function(
            id=function_id,
            name=name,
            docstring=docstring,
            is_public=is_public,
            is_static=is_static,
            results=results,
            reexported_by=reexported_by,
            parameters=arguments,
        )
        self.__declaration_stack.append(function)

    def leave_funcdef(self, _: FuncDef) -> None:
        function = self.__declaration_stack.pop()
        if not isinstance(function, Function):  # pragma: no cover
            raise AssertionError("Imbalanced push/pop on stack")  # noqa: TRY004

        if len(self.__declaration_stack) > 0:
            parent = self.__declaration_stack[-1]

            # Add the data of the function and its results to the API class
            self.api.add_function(function)
            self.api.add_results(function.results)

            for parameter in function.parameters:
                self.api.add_parameter(parameter)

            # Ignore nested functions for now
            if isinstance(parent, Module):
                parent.add_function(function)
            elif isinstance(parent, Class):
                if function.name == "__init__":
                    parent.add_constructor(function)
                else:
                    parent.add_method(function)

    def enter_enumdef(self, node: ClassDef) -> None:
        id_ = self._create_id_from_stack(node.name)
        self.__declaration_stack.append(
            Enum(
                id=id_,
                name=node.name,
                docstring=self.docstring_parser.get_class_documentation(node),
            ),
        )

    def leave_enumdef(self, _: ClassDef) -> None:
        enum = self.__declaration_stack.pop()
        if not isinstance(enum, Enum):  # pragma: no cover
            raise AssertionError("Imbalanced push/pop on stack")  # noqa: TRY004

        if len(self.__declaration_stack) > 0:
            parent = self.__declaration_stack[-1]

            # Ignore nested functions for now
            if isinstance(parent, Module):
                self.api.add_enum(enum)
                parent.add_enum(enum)

    def enter_assignmentstmt(self, node: AssignmentStmt) -> None:
        # Assignments are attributes or enum instances
        parent = self.__declaration_stack[-1]
        assignments: list[Attribute | EnumInstance] = []

        for lvalue in node.lvalues:
            if isinstance(parent, Class):
                for assignment in self.parse_attributes(lvalue, node.unanalyzed_type, is_static=True):
                    assignments.append(assignment)
            elif isinstance(parent, Function) and parent.name == "__init__":
                grand_parent = self.__declaration_stack[-2]
                # If the grandparent is not a class we ignore the attributes
                if isinstance(grand_parent, Class) and not isinstance(lvalue, NameExpr):
                    # Ignore non instance attributes in __init__ classes
                    for assignment in self.parse_attributes(lvalue, node.unanalyzed_type, is_static=False):
                        assignments.append(assignment)

            elif isinstance(parent, Enum):
                names = []
                if hasattr(lvalue, "items"):
                    for item in lvalue.items:
                        names.append(item.name)
                else:
                    if not hasattr(lvalue, "name"):  # pragma: no cover
                        raise AttributeError("Expected lvalue to have attribtue 'name'.")
                    names.append(lvalue.name)

                for name in names:
                    assignments.append(
                        EnumInstance(
                            id=f"{parent.id}/{name}",
                            name=name,
                        ),
                    )

        self.__declaration_stack.append(assignments)

    def leave_assignmentstmt(self, _: AssignmentStmt) -> None:
        # Assignments are attributes or enum instances
        assignments = self.__declaration_stack.pop()

        if not isinstance(assignments, list):  # pragma: no cover
            raise AssertionError("Imbalanced push/pop on stack")  # noqa: TRY004

        if len(self.__declaration_stack) > 0:
            parent = self.__declaration_stack[-1]
            assert isinstance(parent, Function | Class | Enum)

            for assignment in assignments:
                if isinstance(assignment, Attribute):
                    if isinstance(parent, Function):
                        self.api.add_attribute(assignment)
                        # Add the attributes to the (grand)parent class
                        grandparent = self.__declaration_stack[-2]

                        if not isinstance(grandparent, Class):  # pragma: no cover
                            raise TypeError(f"Expected 'Class'. Got {grandparent.__class__}.")

                        grandparent.add_attribute(assignment)
                    elif isinstance(parent, Class):
                        self.api.add_attribute(assignment)
                        parent.add_attribute(assignment)

                elif isinstance(assignment, EnumInstance):
                    if isinstance(parent, Enum):
                        self.api.add_enum_instance(assignment)
                        parent.add_enum_instance(assignment)

                else:  # pragma: no cover
                    raise TypeError("Unexpected value type for assignments")

    # ############################## Utilities ############################## #

    # #### Result utilities

    def create_result(self, node: FuncDef, function_id: str) -> list[Result]:
        # __init__ functions aren't supposed to have returns, so we can ignore them
        if node.name == "__init__":
            return []

        ret_type = None
        if getattr(node, "type", None):
            node_type = node.type
            if node_type is not None and hasattr(node_type, "ret_type"):
                node_ret_type = node_type.ret_type
            else:  # pragma: no cover
                raise AttributeError("Result has no return type information.")
            if not isinstance(node_ret_type, mp_types.NoneType):
                ret_type = mypy_type_to_abstract_type(node_ret_type)

        if ret_type is None:
            return []

        results = []

        docstring = self.docstring_parser.get_result_documentation(node)
        if isinstance(ret_type, sds_types.TupleType):
            for i, type_ in enumerate(ret_type.types):
                name = f"result_{i + 1}"
                results.append(
                    Result(
                        id=f"{function_id}/{name}",
                        type=type_,
                        name=name,
                        docstring=docstring,
                    ),
                )
        else:
            name = "result_1"
            results.append(
                Result(
                    id=f"{function_id}/{name}",
                    type=ret_type,
                    name=name,
                    docstring=docstring,
                ),
            )

        return results

    # #### Attribute utilities

    def parse_attributes(
        self,
        lvalue: Expression,
        unanalyzed_type: mp_types.Type | None,
        is_static: bool = True,
    ) -> list[Attribute]:
        assert isinstance(lvalue, NameExpr | MemberExpr | TupleExpr)
        attributes: list[Attribute] = []

        if hasattr(lvalue, "name"):
            if self.check_attribute_already_defined(lvalue, lvalue.name):
                return attributes

            attributes.append(
                self.create_attribute(lvalue, unanalyzed_type, is_static),
            )

        elif hasattr(lvalue, "items"):
            lvalues = list(lvalue.items)
            for lvalue_ in lvalues:
                if not hasattr(lvalue_, "name"):  # pragma: no cover
                    raise AttributeError("Expected value to have attribute 'name'.")

                if self.check_attribute_already_defined(lvalue_, lvalue_.name):
                    continue

                attributes.append(
                    self.create_attribute(lvalue_, unanalyzed_type, is_static),
                )

        return attributes

    def check_attribute_already_defined(self, lvalue: Expression, value_name: str) -> bool:
        assert isinstance(lvalue, NameExpr | MemberExpr | TupleExpr)
        if hasattr(lvalue, "node"):
            node = lvalue.node
        else:  # pragma: no cover
            raise AttributeError("Expected value to have attribute 'node'.")

        # If node is None, it's possible that the attribute was already defined once
        if node is None:
            parent = self.__declaration_stack[-1]
            if isinstance(parent, Function):
                parent = self.__declaration_stack[-2]

            if not isinstance(parent, Class):  # pragma: no cover
                raise TypeError("Parent has the wrong class, cannot get attribute values.")

            for attribute in parent.attributes:
                if value_name == attribute.name:
                    return True

            raise ValueError(f"The attribute {value_name} has no value.")
        return False

    def create_attribute(
        self,
        attribute: Expression,
        unanalyzed_type: mp_types.Type | None,
        is_static: bool,
    ) -> Attribute:
        if hasattr(attribute, "name"):
            name = attribute.name
        else:  # pragma: no cover
            raise AttributeError("Expected attribute to have attribute 'name'.")
        qname = getattr(attribute, "fullname", "")

        if hasattr(attribute, "node"):
            if not isinstance(attribute.node, Var):  # pragma: no cover
                raise TypeError("node has wrong type")

            node: Var = attribute.node
        else:  # pragma: no cover
            raise AttributeError("Expected attribute to have attribute 'node'.")

        if qname in (name, "") and node is not None:
            qname = node.fullname

        # Check if there is a type hint and get its value
        attribute_type = None
        if isinstance(attribute, MemberExpr):
            # Sometimes the is_inferred value is True even thoght has_explicit_value is False, thus the second check
            if not node.is_inferred or (node.is_inferred and not node.has_explicit_value):
                attribute_type = node.type
        elif isinstance(attribute, NameExpr):
            if not node.explicit_self_type and not node.is_inferred:
                attribute_type = node.type

                # We need to get the unanalyzed_type for lists, since mypy is not able to check information regarding
                #  list item types
                if (
                    attribute_type is not None
                    and hasattr(attribute_type, "type")
                    and hasattr(attribute_type, "args")
                    and attribute_type.type.fullname == "builtins.list"
                ):
                    if unanalyzed_type is not None and hasattr(unanalyzed_type, "args"):
                        attribute_type.args = unanalyzed_type.args
                    else:  # pragma: no cover
                        raise AttributeError("Could not get argument information for attribute.")

        else:  # pragma: no cover
            raise TypeError("Attribute has an unexpected type.")

        type_ = None
        if attribute_type is not None:
            type_ = mypy_type_to_abstract_type(attribute_type)

        # Get docstring
        parent = self.__declaration_stack[-1]
        if isinstance(parent, Function) and parent.name == "__init__":
            parent = self.__declaration_stack[-2]
        assert isinstance(parent, Class)
        docstring = self.docstring_parser.get_attribute_documentation(parent, name)

        # Remove __init__ for attribute ids
        id_ = self._create_id_from_stack(name).replace("__init__/", "")

        return Attribute(
            id=id_,
            name=name,
            type=type_,
            is_public=self.is_public(name, qname),
            is_static=is_static,
            docstring=docstring,
        )

    # #### Parameter utilities

    def parse_parameter_data(self, node: FuncDef, function_id: str) -> list[Parameter]:
        arguments: list[Parameter] = []

        for argument in node.arguments:
            arg_name = argument.variable.name
            mypy_type = argument.variable.type
            if mypy_type is None:  # pragma: no cover
                raise ValueError("Argument has no type.")
            arg_type = mypy_type_to_abstract_type(mypy_type)
            arg_kind = get_argument_kind(argument)

            default_value = None
            is_optional = False
            initializer = argument.initializer
            if initializer is not None:
                if not hasattr(initializer, "value"):
                    if isinstance(initializer, CallExpr):
                        # Special case when the default is a call expression
                        value = None
                    elif hasattr(initializer, "name"):
                        if initializer.name == "None":
                            value = None
                        elif initializer.name == "True":
                            value = True
                        elif initializer.name == "False":
                            value = False
                        else:  # pragma: no cover
                            raise ValueError("No value found for parameter")
                    else:  # pragma: no cover
                        raise ValueError("No value found for parameter")
                else:
                    value = initializer.value

                if type(value) in {str, bool, int, float, NoneType}:
                    default_value = value
                    is_optional = True

            parent = self.__declaration_stack[-1]
            docstring = self.docstring_parser.get_parameter_documentation(
                function_node=node,
                parameter_name=arg_name,
                parameter_assigned_by=arg_kind,
                parent_class=parent if isinstance(parent, Class) else None,
            )

            arguments.append(
                Parameter(
                    id=f"{function_id}/{arg_name}",
                    name=arg_name,
                    is_optional=is_optional,
                    default_value=default_value,
                    assigned_by=arg_kind,
                    docstring=docstring,
                    type=arg_type,
                ),
            )

        return arguments

    # #### Reexport utilities

    def get_reexported_by(self, name: str) -> list[Module]:
        # Get the uppermost module and the path to the current node
        parents = []
        parent = None
        i = 1
        while not isinstance(parent, Module):
            parent = self.__declaration_stack[-i]
            if isinstance(parent, list):  # pragma: no cover
                continue
            parents.append(parent.name)
            i += 1
        path = [*list(reversed(parents)), name]

        # Check if there is a reexport entry for each item in the path to the current module
        reexported_by = set()
        for i in range(len(path)):
            reexport_name = ".".join(path[: i + 1])
            if reexport_name in self.reexported:
                for mod in self.reexported[reexport_name]:
                    reexported_by.add(mod)

        return list(reexported_by)

    def add_reexports(self, module: Module) -> None:
        for qualified_import in module.qualified_imports:
            name = qualified_import.qualified_name
            if name in self.reexported:
                if module not in self.reexported[name]:
                    self.reexported[name].append(module)
            else:
                self.reexported[name] = [module]

        for wildcard_import in module.wildcard_imports:
            name = wildcard_import.module_name
            if name in self.reexported:
                if module not in self.reexported[name]:
                    self.reexported[name].append(module)
            else:
                self.reexported[name] = [module]

    # #### Misc. utilities

    def _create_module_id(self, qname: str) -> str:
        """Create an ID for the module object.

        Creates the module ID while discarding possible unnecessary information from the module qname.

        Paramters
        ---------
        qname : str
            The qualified name of the module

        Returns
        -------
        str
            ID of the module
        """
        package_name = self.api.package

        if package_name not in qname:
            raise ValueError("Package name could not be found in the qualified name of the module.")

        # We have to split the qname of the module at the first occurence of the package name and reconnect it while
        # discarding everything in front of it. This is necessary since the qname could contain unwanted information.
        module_id = qname.split(f"{package_name}", 1)[-1]

        if module_id.startswith("."):
            module_id = module_id[1:]

        # Replaces dots with slashes and add the package name at the start of the id, since we removed it
        module_id = f"/{module_id.replace('.', '/')}" if module_id else ""
        return f"{package_name}{module_id}"

    def is_public(self, name: str, qualified_name: str) -> bool:
        if name.startswith("_") and not name.endswith("__"):
            return False

        for reexported_item in self.reexported:
            if reexported_item.endswith(f".{name}"):
                return True

        parent = self.__declaration_stack[-1]
        if isinstance(parent, Class):
            # Containing class is re-exported (always false if the current API element is not a method)
            if parent.reexported_by:
                return True

            if name == "__init__":
                return parent.is_public

        # The slicing is necessary so __init__ functions are not excluded (already handled in the first condition).
        return all(not it.startswith("_") for it in qualified_name.split(".")[:-1])

<<<<<<< HEAD
    def __get_id(self, name: str) -> str:
=======
    def _create_id_from_stack(self, name: str) -> str:
        """Create an ID for a new object using previous objects of the stack.

        Creates an ID by connecting the previous objects of the __declaration_stack stack and the new objects name,
        which is on the highest level.

        Paramters
        ---------
        name : str
            The name of the new object which lies on the highest level.

        Returns
        -------
        str
            ID of the object
        """
>>>>>>> 80215a33
        segments = [
            it.id if isinstance(it, Module) else it.name  # Special case, to get the module path info the id
            for it in self.__declaration_stack
            if not isinstance(it, list)  # Check for the linter, on runtime can never be list type
        ]
        segments += [name]

        return "/".join(segments)<|MERGE_RESOLUTION|>--- conflicted
+++ resolved
@@ -96,27 +96,13 @@
                 docstring = definition.expr.value
 
         # Create module id to get the full path
-<<<<<<< HEAD
-        module_id_parts = node.fullname.split(self.api.package)[1:]
-        module_id = self.api.package.join(module_id_parts)
-        if module_id.startswith("."):
-            module_id = module_id[1:]
-        module_id = module_id.replace(".", "/")
-        formatted_module_id = f"{self.api.package}/{module_id}"
-        id_ = self.__get_id(formatted_module_id)
-=======
         id_ = self._create_module_id(node.fullname)
->>>>>>> 80215a33
 
         # If we are checking a package node.name will be the package name, but since we get import information from
         # the __init__.py file we set the name to __init__
         if is_package:
             name = "__init__"
-<<<<<<< HEAD
-            id_ += name
-=======
             id_ += f"/{name}"
->>>>>>> 80215a33
         else:
             name = node.name
 
@@ -673,9 +659,6 @@
         # The slicing is necessary so __init__ functions are not excluded (already handled in the first condition).
         return all(not it.startswith("_") for it in qualified_name.split(".")[:-1])
 
-<<<<<<< HEAD
-    def __get_id(self, name: str) -> str:
-=======
     def _create_id_from_stack(self, name: str) -> str:
         """Create an ID for a new object using previous objects of the stack.
 
@@ -692,7 +675,6 @@
         str
             ID of the object
         """
->>>>>>> 80215a33
         segments = [
             it.id if isinstance(it, Module) else it.name  # Special case, to get the module path info the id
             for it in self.__declaration_stack
