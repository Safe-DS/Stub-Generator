from __future__ import annotations

from typing import TYPE_CHECKING

from griffe.enumerations import Parser

from ._docstring_parser import DocstringParser
from ._docstring_style import DocstringStyle
<<<<<<< HEAD
from ._epydoc_parser import EpydocParser
=======
from ._googledoc_parser import GoogleDocParser
from ._numpydoc_parser import NumpyDocParser
>>>>>>> 02f504cf
from ._plaintext_docstring_parser import PlaintextDocstringParser

if TYPE_CHECKING:
    from ._abstract_docstring_parser import AbstractDocstringParser


def create_docstring_parser(style: DocstringStyle) -> AbstractDocstringParser:
<<<<<<< HEAD
    if style == DocstringStyle.EPYDOC:
        return EpydocParser()
    elif style == DocstringStyle.GOOGLE:
        return DocstringParser(Parser.google)
=======
    if style == DocstringStyle.GOOGLE:
        return GoogleDocParser()
>>>>>>> 02f504cf
    elif style == DocstringStyle.NUMPYDOC:
        return DocstringParser(Parser.numpy)
    elif style == DocstringStyle.REST:
        return DocstringParser(Parser.sphinx)
    else:
        return PlaintextDocstringParser()<|MERGE_RESOLUTION|>--- conflicted
+++ resolved
@@ -6,12 +6,6 @@
 
 from ._docstring_parser import DocstringParser
 from ._docstring_style import DocstringStyle
-<<<<<<< HEAD
-from ._epydoc_parser import EpydocParser
-=======
-from ._googledoc_parser import GoogleDocParser
-from ._numpydoc_parser import NumpyDocParser
->>>>>>> 02f504cf
 from ._plaintext_docstring_parser import PlaintextDocstringParser
 
 if TYPE_CHECKING:
@@ -19,15 +13,8 @@
 
 
 def create_docstring_parser(style: DocstringStyle) -> AbstractDocstringParser:
-<<<<<<< HEAD
-    if style == DocstringStyle.EPYDOC:
-        return EpydocParser()
-    elif style == DocstringStyle.GOOGLE:
+    if style == DocstringStyle.GOOGLE:
         return DocstringParser(Parser.google)
-=======
-    if style == DocstringStyle.GOOGLE:
-        return GoogleDocParser()
->>>>>>> 02f504cf
     elif style == DocstringStyle.NUMPYDOC:
         return DocstringParser(Parser.numpy)
     elif style == DocstringStyle.REST:
