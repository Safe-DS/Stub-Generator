--- conflicted
+++ resolved
@@ -53,12 +53,8 @@
         self.currently_creating_reexport_data: bool = False
         self.import_index: dict[str, str] = {}
 
-<<<<<<< HEAD
-        self.api = api
+        self.api: API = api
         self.purity_api = purity_api
-=======
-        self.api: API = api
->>>>>>> 56551202
         self.naming_convention = NamingConvention.SAFE_DS if convert_identifiers else NamingConvention.PYTHON
         self.classes_outside_package: set[str] = set()
         self.reexport_modules: dict[str, list[Class | Function]] = defaultdict(list)
