--- conflicted
+++ resolved
@@ -54,10 +54,7 @@
         self.import_index: dict[str, str] = {}
 
         self.api: API = api
-<<<<<<< HEAD
         self.purity_api = purity_api
-=======
->>>>>>> 3e5962f3
         self.naming_convention = NamingConvention.SAFE_DS if convert_identifiers else NamingConvention.PYTHON
         self.classes_outside_package: set[str] = set()
         self.reexport_modules: dict[str, list[Class | Function]] = defaultdict(list)
@@ -441,40 +438,33 @@
 
             # Create type information
             attr_docstring: AttributeDocstring = attribute.docstring
-<<<<<<< HEAD
             if attribute_type_data is None and attr_docstring and attr_docstring.type:
                 attribute_type_data = attr_docstring.type.to_dict()
 
             attr_type = self._create_type_string(attribute_type_data)
-=======
-            if attribute_type is None and attr_docstring and attr_docstring.type:
-                attribute_type = attr_docstring.type.to_dict()
-
-            attr_type = self._create_type_string(attribute_type)
->>>>>>> 3e5962f3
             type_string = f": {attr_type}" if attr_type else ""
             if not type_string:
                 self._current_todo_msgs.add("attr without type")
 
             # Create docstring text
             docstring = self._create_sds_docstring(attr_docstring, inner_indentations)
-<<<<<<< HEAD
 
             # check for boundaries and enums of attribute
-            if len(attribute_valid_values) != 0 and not (len(attribute_valid_values) == 1 and attribute_valid_values[0] == "None"):
-                for i, valid_value in enumerate(attribute_valid_values):
-                    if valid_value == "None":
-                        attribute_valid_values[i] = "null"
-                    elif valid_value in ["True", "False"]:
-                        attribute_valid_values[i] = valid_value.lower()
-                if len(attribute_valid_values) == 1 and attribute_valid_values[0] == "unlistable_str":
-                    type_string = ": String"
-                else:
-                    type_string = ": literal<" + ", ".join(attribute_valid_values) + ">"
+            # TODO valid values extractor has some problems and needs to be fixed once it is fixed, uncomment
+            # if len(attribute_valid_values) != 0 and not (len(attribute_valid_values) == 1 and attribute_valid_values[0] == "None"):
+            #     for i, valid_value in enumerate(attribute_valid_values):
+            #         if valid_value == "None":
+            #             attribute_valid_values[i] = "null"
+            #         elif valid_value in ["True", "False"]:
+            #             attribute_valid_values[i] = valid_value.lower()
+            #     if len(attribute_valid_values) == 1 and attribute_valid_values[0] == "unlistable_str":
+            #         type_string = ": String"
+            #     elif attribute_valid_values == ["false", "true"]:
+            #         type_string = ": Boolean"
+            #     else:
+            #         type_string = ": literal<" + ", ".join(attribute_valid_values) + ">"
             if len(attribute_boundaries) != 0:
                 boundary_data[attribute.name] = attribute_boundaries
-=======
->>>>>>> 3e5962f3
 
             # Create attribute string
             class_attributes.append(
@@ -724,16 +714,17 @@
 
             # Check for boundaries and enums 
             # TODO needs to be improved with union type etc
-            if len(parameter_valid_values) != 0 and not (len(parameter_valid_values) == 1 and parameter_valid_values[0] == "None"):
-                for i, valid_value in enumerate(parameter_valid_values):
-                    if valid_value == "None":
-                        parameter_valid_values[i] = "null"
-                    elif valid_value in ["True", "False"]:
-                        parameter_valid_values[i] = valid_value.lower()
-                if len(parameter_valid_values) == 1 and parameter_valid_values[0] == "unlistable_str":
-                    type_string = ": String"
-                else:
-                    type_string = ": literal<" + ", ".join(parameter_valid_values) + ">"
+            # TODO valid values extractor has some problems and needs to be fixed once it is fixed, uncomment
+            # if len(parameter_valid_values) != 0 and not (len(parameter_valid_values) == 1 and parameter_valid_values[0] == "None"):
+            #     for i, valid_value in enumerate(parameter_valid_values):
+            #         if valid_value == "None":
+            #             parameter_valid_values[i] = "null"
+            #         elif valid_value in ["True", "False"]:
+            #             parameter_valid_values[i] = valid_value.lower()
+            #     if len(parameter_valid_values) == 1 and parameter_valid_values[0] == "unlistable_str":
+            #         type_string = ": String"
+            #     else:
+            #         type_string = ": literal<" + ", ".join(parameter_valid_values) + ">"
             if len(parameter_boundaries) != 0:
                 boundary_data[parameter.name] = parameter_boundaries
 
@@ -1143,23 +1134,14 @@
         return False
 
     def _is_path_connected_to_class(self, path: str, class_path: str) -> bool:
-<<<<<<< HEAD
-        if class_path.endswith(f".{path}") or class_path == path:
-=======
         if class_path.endswith(f"/{path}") or class_path == path:
->>>>>>> 3e5962f3
             return True
 
         name = path.split("/")[-1]
         class_name = class_path.split("/")[-1]
         for reexport in self.api.reexport_map:
-<<<<<<< HEAD
-            if reexport.endswith(f".{name}") or reexport == name:
-                for module in self.api.reexport_map[reexport]:
-=======
             if reexport.endswith(f"/{name}") or reexport == name:
                 for module in self.api.reexport_map[reexport]:  # pragma: no cover
->>>>>>> 3e5962f3
                     # Added "no cover" since I can't recreate this in the tests
                     if (
                         path.startswith(module.id)
