from __future__ import annotations

import logging
from enum import IntEnum
from pathlib import Path
from types import NoneType
from typing import TYPE_CHECKING

from safeds_stubgen import is_internal
from safeds_stubgen.api_analyzer import (
    API,
    Attribute,
    Class,
    Enum,
    Function,
    Module,
    Parameter,
    ParameterAssignment,
    Result,
    UnionType,
    VarianceKind,
    result_name_generator,
)
from safeds_stubgen.docstring_parsing import AttributeDocstring

if TYPE_CHECKING:
    from safeds_stubgen.docstring_parsing import ClassDocstring, FunctionDocstring


INDENTATION = "    "


class NamingConvention(IntEnum):
    PYTHON = 1
    SAFE_DS = 2


def generate_stub_data(
    stubs_generator: StubsStringGenerator,
    out_path: Path,
) -> list[tuple[Path, str, str]]:
    """Generate Safe-DS stubs.

    Generates stub data from an API object.

    Parameters
    ----------
    stubs_generator
        The class for generating the stubs.
    out_path
        The path in which the stub files should be created. If no such path exists this function creates the directory
        files.

    Returns
    -------
    A list of tuples, which are 1. the path of the stub file, 2. the name of the stub file and 3. its content.
    """
    api = stubs_generator.api
    stubs_data: list[tuple[Path, str, str]] = []
    for module in api.modules.values():
        if module.name == "__init__":
            continue

<<<<<<< HEAD
        module_text, package_info = stubs_generator(module)
=======
        log_msg = f"Creating stub data for {module.id}"
        logging.info(log_msg)

        module_text = stubs_generator(module)
>>>>>>> 9ad6df61

        # Each text block we create ends with "\n", therefore, if there is only the package information
        # the file would look like this: "package path.to.myPackage\n" or this:
        # '@PythonModule("path.to.my_package")\npackage path.to.myPackage\n'. With the split we check if the module
        # has enough information, if not, we won't create it.
        _module_text = module_text
        if _module_text.startswith("/**"):
            # Remove docstring
            _module_text = "*/\n".join(_module_text.split("*/\n\n")[1:])
        splitted_text = _module_text.split("\n")
        if len(splitted_text) <= 2 or (len(splitted_text) == 3 and splitted_text[1].startswith("package ")):
            continue

        module_dir = Path(out_path / package_info.replace(".", "/"))
        stubs_data.append((module_dir, module.name, module_text))
    return stubs_data


def create_stub_files(
    stubs_generator: StubsStringGenerator,
    stubs_data: list[tuple[Path, str, str]],
    out_path: Path,
) -> None:
    naming_convention = stubs_generator.naming_convention
    for module_dir, module_name, module_text in stubs_data:
        log_msg = f"Creating stub file for {module_dir}"
        logging.info(log_msg)

        # Create module dir
        module_dir.mkdir(parents=True, exist_ok=True)

        # Create and open module file
        public_module_name = module_name.lstrip("_")
        file_path = Path(module_dir / f"{public_module_name}.sdsstub")
        Path(file_path).touch()

        with file_path.open("w") as f:
            f.write(module_text)

    created_module_paths: set[str] = set()
    classes_outside_package = list(stubs_generator.classes_outside_package)
    classes_outside_package.sort()
    for class_ in classes_outside_package:
        created_module_paths = _create_outside_package_class(class_, out_path, naming_convention, created_module_paths)


def _create_outside_package_class(
    class_path: str,
    out_path: Path,
    naming_convention: NamingConvention,
    created_module_paths: set[str],
) -> set[str]:
    path_parts = class_path.split(".")
    class_name = path_parts.pop(-1)
    module_name = path_parts[-1]
    module_path = "/".join(path_parts)

    first_creation = False
    if module_path not in created_module_paths:
        created_module_paths.add(module_path)
        first_creation = True

    module_dir = Path(out_path / module_path)
    module_dir.mkdir(parents=True, exist_ok=True)

    file_path = Path(module_dir / f"{module_name}.sdsstub")
    if Path.exists(file_path) and not first_creation:
        with file_path.open("a") as f:
            f.write(_create_outside_package_class_text(class_name, naming_convention))
    else:
        with file_path.open("w") as f:
            module_text = ""

            # package name & annotation
            python_module_path = ".".join(path_parts)
            module_path_camel_case = _convert_name_to_convention(python_module_path, naming_convention)
            module_name_info = ""
            if python_module_path != module_path_camel_case:
                module_text += f'@PythonModule("{python_module_path}")\n'
            module_text += f"{module_name_info}package {module_path_camel_case}\n"

            module_text += _create_outside_package_class_text(class_name, naming_convention)

            f.write(module_text)

    return created_module_paths


def _create_outside_package_class_text(class_name: str, naming_convention: NamingConvention) -> str:
    # to camel case
    camel_case_name = _convert_name_to_convention(class_name, naming_convention, is_class_name=True)

    # add name annotation
    class_annotation = ""
    if class_name != camel_case_name:
        class_annotation = f"\n{_create_name_annotation(class_name)}"

    # check for identifiers
    safe_class_name = _replace_if_safeds_keyword(camel_case_name)

    return f"{class_annotation}\nclass {safe_class_name}\n"


class StubsStringGenerator:
    """Generate Safe-DS stub strings.

    Generates stub string for Safe-DS. Each part has its own method, but it all starts with the create_module_string
    method.
    """

    def __init__(self, api: API, convert_identifiers: bool) -> None:
        self.api = api
        self.naming_convention = NamingConvention.SAFE_DS if convert_identifiers else NamingConvention.PYTHON
        self.classes_outside_package: set[str] = set()

    def __call__(self, module: Module) -> tuple[str, str]:
        self.module_imports: set[str] = set()
        self._current_todo_msgs: set[str] = set()
        self.module = module
        self.class_generics: list = []
        return self._create_module_string()

    def _create_module_string(self) -> tuple[str, str]:
        # Create package info
        package_info = self._get_shortest_public_reexport()
        package_info_camel_case = _convert_name_to_convention(package_info, self.naming_convention)
        module_name_info = ""
        module_text = ""
        if package_info != package_info_camel_case:
            module_name_info = f'@PythonModule("{package_info}")\n'
        module_header = f"{module_name_info}package {package_info_camel_case}\n"

        # Create docstring
        docstring = self._create_sds_docstring_description(self.module.docstring, "")
        if docstring:
            docstring += "\n"

        # Create global functions and properties
        for function in self.module.global_functions:
            if function.is_public:
                module_text += f"\n{self._create_function_string(function, is_method=False)}\n"

        # Create classes, class attr. & class methods
        for class_ in self.module.classes:
            if class_.is_public and not class_.inherits_from_exception:
                module_text += f"\n{self._create_class_string(class_)}\n"

        # Create enums & enum instances
        for enum in self.module.enums:
            module_text += f"\n{self._create_enum_string(enum)}\n"

        # Create imports - We have to create them last, since we have to check all used types in this module first
        module_header += self._create_imports_string()

        return f"{docstring}{module_header}{module_text}", package_info

    def _create_imports_string(self) -> str:
        if not self.module_imports:
            return ""

        import_strings = []

        for import_ in self.module_imports:
            import_parts = import_.split(".")

            from_ = ".".join(import_parts[0:-1])
            from_ = _convert_name_to_convention(from_, self.naming_convention)
            from_ = _replace_if_safeds_keyword(from_)

            name = import_parts[-1]
            name = _convert_name_to_convention(name, self.naming_convention)
            name = _replace_if_safeds_keyword(name)

            import_strings.append(f"from {from_} import {name}")

        # We have to sort for the snapshot tests
        import_strings.sort()

        import_string = "\n".join(import_strings)
        return f"\n{import_string}\n"

    def _create_class_string(self, class_: Class, class_indentation: str = "") -> str:
        inner_indentations = class_indentation + INDENTATION

        # Constructor parameter
        if class_.is_abstract:
            # Abstract classes have no constructor
            constructor_info = ""
        else:
            constructor = class_.constructor
            parameter_info = ""
            if constructor:
                parameter_info = self._create_parameter_string(
                    constructor.parameters,
                    class_indentation,
                    is_instance_method=True,
                )

            constructor_info = f"({parameter_info})"

        # Superclasses
        superclasses = class_.superclasses
        superclass_info = ""
        superclass_methods_text = ""
        if superclasses and not class_.is_abstract:
            superclass_names = []
            for superclass in superclasses:
                superclass_name = superclass.split(".")[-1]
                self._add_to_imports(superclass)

                if superclass not in self.module_imports and is_internal(superclass_name):
                    # If the superclass was not added to the module_imports through the _add_to_imports method, it means
                    # that the superclass is a class from the same module.
                    # For internal superclasses, we have to add their public members to subclasses.
                    superclass_methods_text += self._create_internal_class_methods_string(
                        superclass=superclass,
                        inner_indentations=inner_indentations,
                    )
                else:
                    superclass_names.append(superclass_name)

            superclass_info = f" sub {', '.join(superclass_names)}" if superclass_names else ""

        if len(superclasses) > 1:
            self._current_todo_msgs.add("multiple_inheritance")

        # Type parameters
        constraints_info = ""
        variance_info = ""

        constructor_type_vars = None
        if class_.constructor:
            constructor_type_vars = class_.constructor.type_var_types

        if class_.type_parameters or constructor_type_vars:
            # We collect the class generics for the methods later
            self.class_generics = []
            for variance in class_.type_parameters:
                variance_direction = {
                    VarianceKind.INVARIANT.name: "",
                    VarianceKind.COVARIANT.name: "out ",
                    VarianceKind.CONTRAVARIANT.name: "in ",
                }[variance.variance.name]

                # Convert name to camelCase and check for keywords
                variance_name_camel_case = _convert_name_to_convention(variance.name, self.naming_convention)
                variance_name_camel_case = _replace_if_safeds_keyword(variance_name_camel_case)

                variance_item = f"{variance_direction}{variance_name_camel_case}"
                if variance.type is not None:
                    variance_item = f"{variance_item} sub {self._create_type_string(variance.type.to_dict())}"
                self.class_generics.append(variance_item)

            if constructor_type_vars:
                for constructor_type_var in constructor_type_vars:
                    if constructor_type_var.name not in self.class_generics:
                        self.class_generics.append(constructor_type_var.name)

            if self.class_generics:
                variance_info = f"<{', '.join(self.class_generics)}>"

        # Class name - Convert to camelCase and check for keywords
        class_name = class_.name
        python_name_info = ""
        class_name_camel_case = _convert_name_to_convention(class_name, self.naming_convention, is_class_name=True)
        if class_name_camel_case != class_name:
            python_name_info = f"{class_indentation}{_create_name_annotation(class_name)}\n"
        class_name_camel_case = _replace_if_safeds_keyword(class_name_camel_case)

        # Class signature line
        class_signature = (
            f"{python_name_info}{class_indentation}{self._create_todo_msg(class_indentation)}class "
            f"{class_name_camel_case}{variance_info}{constructor_info}{superclass_info}{constraints_info}"
        )

        # Attributes
        class_text = self._create_class_attribute_string(class_.attributes, inner_indentations)

        # Inner classes
        for inner_class in class_.classes:
            class_text += f"\n{self._create_class_string(inner_class, inner_indentations)}\n"

        # Superclass methods, if the superclass is an internal class
        class_text += superclass_methods_text

        # Methods
        class_text += self._create_class_method_string(class_.methods, inner_indentations)

        # Docstring
        docstring = self._create_sds_docstring(class_.docstring, class_indentation, node=class_)

        # If the does not have a body, we just return the docstring and signature line
        if not class_text:
            return docstring + class_signature

        # Close class
        class_text += f"{class_indentation}}}"

        return f"{docstring}{class_signature} {{{class_text}"

    def _create_class_method_string(
        self,
        methods: list[Function],
        inner_indentations: str,
        is_internal_class: bool = False,
    ) -> str:
        class_methods: list[str] = []
        class_property_methods: list[str] = []
        for method in methods:
            # Add methods of internal classes that are inherited if the methods themselfe are public
            if not method.is_public and (not is_internal_class or (is_internal_class and is_internal(method.name))):
                continue
            elif method.is_property:
                class_property_methods.append(
                    self._create_property_function_string(method, inner_indentations),
                )
            else:
                class_methods.append(
                    self._create_function_string(method, inner_indentations, is_method=True),
                )

        method_text = ""
        if class_property_methods:
            properties = "\n".join(class_property_methods)
            method_text += f"\n{properties}\n"

        if class_methods:
            method_infos = "\n\n".join(class_methods)
            method_text += f"\n{method_infos}\n"

        return method_text

    def _create_class_attribute_string(self, attributes: list[Attribute], inner_indentations: str) -> str:
        class_attributes: list[str] = []
        for attribute in attributes:
            if not attribute.is_public:
                continue

            attribute_type = None
            if attribute.type:
                attribute_type = attribute.type.to_dict()

                # Don't create TypeVar attributes
                if attribute_type["kind"] == "TypeVarType":
                    continue

            static_string = "static " if attribute.is_static else ""

            # Convert name to camelCase and add PythonName annotation
            attr_name = attribute.name
            attr_name_camel_case = _convert_name_to_convention(attr_name, self.naming_convention)
            attr_name_annotation = ""
            if attr_name_camel_case != attr_name:
                attr_name_annotation = f"{_create_name_annotation(attr_name)}\n{inner_indentations}"

            # Check if name is a Safe-DS keyword and escape it if necessary
            attr_name_camel_case = _replace_if_safeds_keyword(attr_name_camel_case)

            # Create type information
            attr_type = self._create_type_string(attribute_type)
            type_string = f": {attr_type}" if attr_type else ""
            if not type_string:
                self._current_todo_msgs.add("attr without type")

            # Create docstring text
            docstring = self._create_sds_docstring(attribute.docstring, inner_indentations)

            # Create attribute string
            class_attributes.append(
                f"{self._create_todo_msg(inner_indentations)}"
                f"{docstring}{inner_indentations}{attr_name_annotation}"
                f"{static_string}attr {attr_name_camel_case}"
                f"{type_string}",
            )

        attribute_text = ""
        if class_attributes:
            attribute_infos = "\n".join(class_attributes)
            attribute_text += f"\n{attribute_infos}\n"
        return attribute_text

    def _create_function_string(self, function: Function, indentations: str = "", is_method: bool = False) -> str:
        """Create a function string for Safe-DS stubs."""
        # Check if static or class method
        is_static = function.is_static
        is_class_method = function.is_class_method

        static = ""
        if is_class_method or is_static:
            static = "static "

            if is_class_method:
                self._current_todo_msgs.add("class_method")

        # Parameters
        func_params = self._create_parameter_string(
            parameters=function.parameters,
            indentations=indentations,
            is_instance_method=not is_static and is_method,
        )

        # TypeVar
        type_var_info = ""
        if function.type_var_types:
            type_var_names = []
            for type_var in function.type_var_types:
                type_var_name = _convert_name_to_convention(type_var.name, self.naming_convention)
                type_var_name = _replace_if_safeds_keyword(type_var_name)

                # We don't have to display generic types in methods if they were already displayed in the class
                if not is_method or (is_method and type_var_name not in self.class_generics):
                    if type_var.upper_bound is not None:
                        type_var_name += f" sub {self._create_type_string(type_var.upper_bound.to_dict())}"
                    type_var_names.append(type_var_name)

            if type_var_names:
                type_var_string = ", ".join(type_var_names)
                type_var_info = f"<{type_var_string}>"

        # Docstring
        docstring = self._create_sds_docstring(function.docstring, indentations, function)

        # Convert function name to camelCase
        name = function.name
        camel_case_name = _convert_name_to_convention(name, self.naming_convention)
        function_name_annotation = ""
        if camel_case_name != name:
            function_name_annotation = f"{indentations}{_create_name_annotation(name)}\n"

        # Escape keywords
        camel_case_name = _replace_if_safeds_keyword(camel_case_name)

        result_string = self._create_result_string(function.results)

        # Create string and return
        return (
            f"{self._create_todo_msg(indentations)}"
            f"{docstring}"
            f"{indentations}@Pure\n"
            f"{function_name_annotation}"
            f"{indentations}{static}fun {camel_case_name}{type_var_info}"
            f"({func_params}){result_string}"
        )

    def _create_property_function_string(self, function: Function, indentations: str = "") -> str:
        """Create a string for functions with @property decorator.

        Functions or methods with the @property decorator are handled the same way as class attributes.
        """
        name = function.name
        camel_case_name = _convert_name_to_convention(name, self.naming_convention)
        function_name_annotation = ""
        if camel_case_name != name:
            function_name_annotation = f"{_create_name_annotation(name)} "

        # Escape keywords
        camel_case_name = _replace_if_safeds_keyword(camel_case_name)

        # Docstring
        docstring = self._create_sds_docstring_description(function.docstring.description, indentations)

        # Create type information
        result_types = [result.type for result in function.results if result.type is not None]
        result_union = UnionType(types=result_types)
        types_data = result_union.to_dict()
        property_type = self._create_type_string(types_data)
        type_string = f": {property_type}" if property_type else ""

        return (
            f"{self._create_todo_msg(indentations)}"
            f"{docstring}"
            f"{indentations}{function_name_annotation}"
            f"attr {camel_case_name}{type_string}"
        )

    def _create_result_string(self, function_results: list[Result]) -> str:
        results: list[str] = []
        for result in function_results:
            if result.type is None:  # pragma: no cover
                continue

            result_type = result.type.to_dict()

            if result_type["kind"] == "NamedType" and result_type["qname"] == "builtins.None":
                return ""

            ret_type = self._create_type_string(result_type)
            type_string = f": {ret_type}" if ret_type else ""
            result_name = _convert_name_to_convention(result.name, self.naming_convention)
            result_name = _replace_if_safeds_keyword(result_name)
            if type_string:
                results.append(
                    f"{result_name}{type_string}",
                )

        if results:
            if len(results) == 1:
                return f" -> {results[0]}"
            return f" -> ({', '.join(results)})"
        self._current_todo_msgs.add("result without type")
        return ""

    def _create_parameter_string(
        self,
        parameters: list[Parameter],
        indentations: str,
        is_instance_method: bool = False,
    ) -> str:
        parameters_data: list[str] = []
        first_loop_skipped = False
        for parameter in parameters:
            # Skip self parameter for functions
            if is_instance_method and not first_loop_skipped:
                first_loop_skipped = True
                continue

            assigned_by = parameter.assigned_by
            type_string = ""
            param_value = ""

            # Parameter type
            if parameter.type is not None:
                param_default_value = parameter.default_value
                parameter_type_data = parameter.type.to_dict()

                # Default value
                if parameter.is_optional:
                    if isinstance(param_default_value, str):
                        default_value = f"{param_default_value}"
                    elif isinstance(param_default_value, bool):
                        # Bool values have to be written in lower case
                        default_value = "true" if param_default_value else "false"
                    elif param_default_value is None:
                        default_value = "null"
                    else:
                        default_value = f"{param_default_value}"
                    param_value = f" = {default_value}"

                # Mypy assignes *args parameters the tuple type, which is not supported in Safe-DS. Therefor we
                # overwrite it and set the type to a list.
                if assigned_by == ParameterAssignment.POSITIONAL_VARARG:
                    parameter_type_data["kind"] = "ListType"

                # Parameter type
                param_type = self._create_type_string(parameter_type_data)
                type_string = f": {param_type}" if param_type else ""
            else:
                self._current_todo_msgs.add("param without type")

                if assigned_by == ParameterAssignment.POSITIONAL_VARARG:
                    type_string = ": List<Any>"
                elif assigned_by == ParameterAssignment.NAMED_VARARG:
                    type_string = ": Map<String, Any>"

            # Check if assigned_by is not illegal
            if assigned_by == ParameterAssignment.POSITION_ONLY and parameter.default_value is not None:
                self._current_todo_msgs.add("OPT_POS_ONLY")
            elif assigned_by == ParameterAssignment.NAME_ONLY and not parameter.is_optional:
                self._current_todo_msgs.add("REQ_NAME_ONLY")

            # Safe-DS does not support variadic parameters.
            if assigned_by in {ParameterAssignment.POSITIONAL_VARARG, ParameterAssignment.NAMED_VARARG}:
                self._current_todo_msgs.add("variadic")

            # Convert to camelCase if necessary
            name = parameter.name
            camel_case_name = _convert_name_to_convention(name, self.naming_convention)
            name_annotation = ""
            if camel_case_name != name:
                # Memorize the changed name for the @PythonName() annotation
                name_annotation = f"{_create_name_annotation(name)} "

            # Check if it's a Safe-DS keyword and escape it
            camel_case_name = _replace_if_safeds_keyword(camel_case_name)

            # Create string and append to the list
            parameters_data.append(
                f"{name_annotation}{camel_case_name}{type_string}{param_value}",
            )

        inner_indentations = indentations + INDENTATION
        if parameters_data:
            inner_param_data = f",\n{inner_indentations}".join(parameters_data)
            return f"\n{inner_indentations}{inner_param_data}\n{indentations}"
        return ""

    def _create_enum_string(self, enum_data: Enum) -> str:
        # Docstring
        docstring = self._create_sds_docstring(enum_data.docstring, "")

        # Signature
        enum_signature = f"{docstring}enum {enum_data.name}"

        # Enum body
        enum_text = ""
        instances = enum_data.instances
        if instances:
            enum_text += "\n"

            for enum_instance in instances:
                name = enum_instance.name

                # Convert snake_case names to camelCase
                camel_case_name = _convert_name_to_convention(name, self.naming_convention)
                annotation = ""
                if camel_case_name != name:
                    annotation = f"{_create_name_annotation(name)} "

                # Check if the name is a Safe-DS keyword and escape it
                camel_case_name = _replace_if_safeds_keyword(camel_case_name)

                enum_text += f"{INDENTATION}{annotation}{camel_case_name}\n"
            return f"{enum_signature} {{{enum_text}}}"

        return enum_signature

    def _create_type_string(self, type_data: dict | None) -> str:
        """Create a SafeDS stubs type string."""
        if type_data is None:
            return ""

        none_type_name = "Nothing?"
        kind = type_data["kind"]
        if kind == "NamedType":
            name = type_data["name"]
            match name:
                case "int":
                    return "Int"
                case "str":
                    return "String"
                case "bool":
                    return "Boolean"
                case "float":
                    return "Float"
                case "None":
                    return none_type_name
                case _:
                    self._add_to_imports(type_data["qname"])

                    # inner classes that are private should not be used as types, therefore we add a TOD0
                    if name[0] == "_" and type_data["qname"] not in self.module_imports:
                        self._current_todo_msgs.add("internal class as type")

                    return name
        elif kind == "FinalType":
            return self._create_type_string(type_data["type"])
        elif kind == "CallableType":
            params = [
                (
                    f"{_convert_name_to_convention('param_' + str(i + 1), self.naming_convention)}: "
                    f"{self._create_type_string(parameter_type)}"
                )
                for i, parameter_type in enumerate(type_data["parameter_types"])
            ]

            return_type = type_data["return_type"]
            if return_type["kind"] == "TupleType":
                return_types = [
                    (
                        f"{_convert_name_to_convention('result_' + str(i+1), self.naming_convention)}: "
                        f"{self._create_type_string(type_)}"
                    )
                    for i, type_ in enumerate(return_type["types"])
                ]
                return_type_string = f"({', '.join(return_types)})"
            elif return_type["kind"] == "NamedType" and return_type["name"] == "None":
                return f"({', '.join(params)}) -> ()"
            else:
                result_name = _convert_name_to_convention("result_1", self.naming_convention)
                return_type_string = f"{result_name}: {self._create_type_string(return_type)}"

            return f"({', '.join(params)}) -> {return_type_string}"
        elif kind in {"SetType", "ListType"}:
            types = [self._create_type_string(type_) for type_ in type_data["types"]]

            # Cut out the "Type" in the kind name
            name = kind[0:-4]

            if name == "Set":
                self._current_todo_msgs.add("no set support")

            if types:
                if len(types) >= 2:
                    self._current_todo_msgs.add(name)
                return f"{name}<{', '.join(types)}>"
            return f"{name}<Any>"
        elif kind == "UnknownType":  # pragma: no cover
            self._current_todo_msgs.add("unknown")
            return "unknown"
        elif kind == "UnionType":
            # In Mypy LiteralTypes are getting seperated into unions of LiteralTypes,
            # and we have to join them for the stubs.
            literal_data = []
            other_type_data = []
            has_named_type = False
            for type_information in type_data["types"]:
                if type_information["kind"] == "LiteralType":
                    literal_data.append(type_information)
                else:
                    other_type_data.append(type_information)

                if type_information["kind"] in {"NamedType", "TupleType", "ListType", "SetType", "DictType"} and not (
                    type_information["kind"] == "NamedType" and type_information["qname"] == "builtins.None"
                ):
                    has_named_type = True

            if len(literal_data) >= 2:
                all_literals = [literal_type for literal in literal_data for literal_type in literal["literals"]]

                # We overwrite the old types of the union with the joined literal types
                type_data["types"] = other_type_data
                type_data["types"].append(
                    {
                        "kind": "LiteralType",
                        "literals": all_literals,
                    },
                )

            if len(type_data["types"]) == 2 and literal_data:
                # If we have a LiteralType and a None we combine them to a "Literal[..., null]"
                has_none = (type_data["types"][0]["kind"] == "NamedType" and type_data["types"][0]["kind"]) or (
                    type_data["types"][1]["kind"] == "NamedType" and type_data["types"][1]["kind"]
                )
                if has_none:
                    _types = type_data["types"]
                    literal_type_data = _types[0] if _types[0]["kind"] == "LiteralType" else _types[1]

                    literal_type_data["literals"].append(None)
                    return self._create_type_string(literal_type_data)

            # Union items have to be unique, therefore we use sets. But the types set has to be a sorted list, since
            # otherwise the snapshot tests would fail b/c element order in sets is non-deterministic.
            types = list({self._create_type_string(type_) for type_ in type_data["types"]})
            types.sort()

            if types:
                if len(types) == 2 and none_type_name in types and has_named_type:
                    # if None is at least one of the two possible types, we can remove the None and just return the
                    # other type with a question mark. But only named types (class/enum/enum variant) support the ?
                    # syntax for nullability in Safe-DS, therefore we handle callable types here.
                    if types[0] == none_type_name:
                        return f"{types[1]}?"
                    return f"{types[0]}?"

                # If the union contains only one type, return the type instead of creating a union
                elif len(types) == 1:
                    return types[0]

                if none_type_name in types and types[-1] != none_type_name:
                    # Make sure Nones are always at the end of Unions
                    types.pop(types.index(none_type_name))
                    types.append(none_type_name)

                return f"union<{', '.join(types)}>"
            return ""
        elif kind == "TupleType":
            self._current_todo_msgs.add("no tuple support")
            types = [self._create_type_string(type_) for type_ in type_data["types"]]

            return f"Tuple<{', '.join(types)}>"
        elif kind == "DictType":
            key_data = self._create_type_string(type_data["key_type"])
            value_data = self._create_type_string(type_data["value_type"])
            return f"Map<{key_data}, {value_data}>"
        elif kind == "LiteralType":
            types = []
            for literal_type in type_data["literals"]:
                if isinstance(literal_type, str):
                    types.append(f'"{literal_type}"')
                elif isinstance(literal_type, bool):
                    if literal_type:
                        types.append("true")
                    else:
                        types.append("false")
                elif isinstance(literal_type, NoneType):
                    types.append("null")
                else:
                    types.append(f"{literal_type}")
            return f"literal<{', '.join(types)}>"
        elif kind == "TypeVarType":
            name = _convert_name_to_convention(type_data["name"], self.naming_convention)
            return _replace_if_safeds_keyword(name)

        raise ValueError(f"Unexpected type: {kind}")  # pragma: no cover

    def _create_internal_class_methods_string(self, superclass: str, inner_indentations: str) -> str:
        superclass_name = superclass.split(".")[-1]

        superclass_class = self._get_class_in_module(superclass_name)
        superclass_methods_text = self._create_class_method_string(
            superclass_class.methods,
            inner_indentations,
            is_internal_class=True,
        )

        for superclass_superclass in superclass_class.superclasses:
            name = superclass_superclass.split(".")[-1]
            if is_internal(name):
                superclass_methods_text += self._create_internal_class_methods_string(
                    superclass_superclass,
                    inner_indentations,
                )

        return superclass_methods_text

    def _create_sds_docstring_description(self, description: str, indentations: str) -> str:
        if not description:
            return ""

        full_docstring = self._create_docstring_description_part(description, indentations)
        return f"{indentations}/**\n{indentations} * {full_docstring}{indentations} */\n"

    def _create_sds_docstring(
        self,
        docstring: ClassDocstring | FunctionDocstring | AttributeDocstring,
        indentations: str,
        node: Class | Function | None = None,
    ) -> str:
        full_docstring = ""

        # Description
        if docstring.description:
            full_docstring = f"{indentations} * "
            full_docstring += self._create_docstring_description_part(docstring.description, indentations)

        # Parameters
        full_parameter_docstring = ""
        if node is not None:
            parameters = []
            if isinstance(node, Class):
                if node.constructor is not None:
                    parameters = node.constructor.parameters
            else:
                parameters = node.parameters

            if parameters:
                parameter_docstrings = []
                for parameter in parameters:
                    param_desc = parameter.docstring.description
                    if not param_desc:
                        continue

                    param_desc = self._create_docstring_description_part(param_desc, indentations)

                    parameter_name = _convert_name_to_convention(parameter.name, self.naming_convention)
                    parameter_docstrings.append(f"{indentations} * @param {parameter_name} {param_desc}")

                full_parameter_docstring = "".join(parameter_docstrings)

                if full_parameter_docstring and full_docstring:
                    full_parameter_docstring = f"{indentations} *\n{full_parameter_docstring}"
        full_docstring += full_parameter_docstring

        # Results
        full_result_docstring = ""
        if isinstance(node, Function):
            name_generator = result_name_generator()

            for result_docstring in node.result_docstrings:
                result_desc = result_docstring.description
                if result_desc:
                    result_desc = f"\n{indentations} * ".join(result_desc.split("\n"))

                    result_name = result_docstring.name if result_docstring.name else next(name_generator)
                    result_name = _convert_name_to_convention(result_name, self.naming_convention)

                    full_result_docstring += f"{indentations} * @result {result_name} {result_desc}\n"

            if full_result_docstring and full_docstring:
                full_result_docstring = f"{indentations} *\n{full_result_docstring}"
        full_docstring += full_result_docstring

        # Example
        example = ""
        if not isinstance(docstring, AttributeDocstring) and docstring.example:
            example = f"{indentations} * @example\n{indentations} * pipeline example {{\n"
            for example_part in docstring.example.split("\n"):
                if example_part.startswith(">>>"):
                    example += f"{indentations} *     {example_part.replace('>>>', '//')}\n"
            example += f"{indentations} * }}\n"
        if full_docstring and example:
            full_docstring += f"{indentations} *\n"
        full_docstring += example

        # Open and close the docstring
        if full_docstring:
            full_docstring = f"{indentations}/**\n{full_docstring}{indentations} */\n"

        return full_docstring

    # ############################### Utilities ############################### #

    def _add_to_imports(self, qname: str) -> None:
        """Check if the qname of a type is defined in the current module, if not, create an import for it.

        Paramters
        ---------
        qname
            The qualified name of a module/class/etc.
        """
        if qname == "":  # pragma: no cover
            raise ValueError("Type has no import source.")

        qname_parts = qname.split(".")
        if (qname_parts[0] == "builtins" and len(qname_parts) == 2) or qname == "typing.Any":
            return

        module_id = self.module.id.replace("/", ".")
        if module_id not in qname:
            # We need the full path for an import from the same package, but we sometimes don't get enough information,
            # therefore we have to search for the class and get its id
            qname_path = qname.replace(".", "/")
            in_package = False
            for class_ in self.api.classes:
                if class_.endswith(qname_path):
                    qname = class_.replace("/", ".")
                    qname = _convert_name_to_convention(qname, self.naming_convention)
                    in_package = True
                    break

            if not in_package:
                self.classes_outside_package.add(qname)

            self.module_imports.add(qname)

    def _create_todo_msg(self, indentations: str) -> str:
        if not self._current_todo_msgs:
            return ""

        todo_msgs = [
            "// TODO "
            + {
                "no tuple support": "Safe-DS does not support tuple types.",
                "no set support": "Safe-DS does not support set types.",
                "List": "List type has to many type arguments.",
                "Set": "Set type has to many type arguments.",
                "OPT_POS_ONLY": "Safe-DS does not support optional but position only parameter assignments.",
                "REQ_NAME_ONLY": "Safe-DS does not support required but name only parameter assignments.",
                "multiple_inheritance": "Safe-DS does not support multiple inheritance.",
                "variadic": "Safe-DS does not support variadic parameters.",
                "class_method": "Safe-DS does not support class methods.",
                "param without type": "Some parameter have no type information.",
                "attr without type": "Attribute has no type information.",
                "result without type": "Result type information missing.",
                "internal class as type": "An internal class must not be used as a type in a public class.",
                "unknown": "Unknown type - Type could not be parsed.",
            }[msg]
            for msg in self._current_todo_msgs
        ]
        todo_msgs.sort()

        # Empty the message list
        self._current_todo_msgs = set()

        return indentations + f"\n{indentations}".join(todo_msgs) + "\n"

    def _get_class_in_module(self, class_name: str) -> Class:
        if f"{self.module.id}/{class_name}" in self.api.classes:
            return self.api.classes[f"{self.module.id}/{class_name}"]

        # If the class is a nested class
        for class_ in self.api.classes:
            if class_.startswith(self.module.id) and class_.endswith(class_name):
                return self.api.classes[class_]

        raise LookupError(f"Expected finding class '{class_name}' in module '{self.module.id}'.")  # pragma: no cover

    def _get_shortest_public_reexport(self) -> str:
        module_qname = self.module.id.replace("/", ".")
        module_name = self.module.name
        reexports = self.api.reexport_map

        def _module_name_check(name: str, string: str) -> bool:
            return (
                string == name
                or (f".{name}" in string and (string.endswith(f".{name}") or f"{name}." in string))
                or (f"{name}." in string and (string.startswith(f"{name}.") or f".{name}" in string))
            )

        keys = [reexport_key for reexport_key in reexports if _module_name_check(module_name, reexport_key)]

        module_ids = set()
        for key in keys:
            for module in reexports[key]:
                added_module_id = False

                for qualified_import in module.qualified_imports:
                    if _module_name_check(module_name, qualified_import.qualified_name):
                        module_ids.add(module.id)
                        added_module_id = True
                        break

                if added_module_id:
                    continue

                for wildcard_import in module.wildcard_imports:
                    if _module_name_check(module_name, wildcard_import.module_name):
                        module_ids.add(module.id)
                        break

        # Adjust all ids
        fixed_module_ids_parts = [module_id.split("/") for module_id in module_ids]

        shortest_id = None
        for fixed_module_id_parts in fixed_module_ids_parts:
            if shortest_id is None or len(fixed_module_id_parts) < len(shortest_id):
                shortest_id = fixed_module_id_parts

        if shortest_id is None:
            return module_qname
        return ".".join(shortest_id)

    @staticmethod
    def _create_docstring_description_part(description: str, indentations: str) -> str:
        description = description.rstrip("\n")
        description = description.lstrip("\n")
        splitted_docstring = description.split("\n")

        full_docstring = ""
        for i, docstring_part in enumerate(splitted_docstring):
            if i == 0:
                full_docstring = f"{docstring_part}"
            elif docstring_part:
                full_docstring += f"\n{indentations} * {docstring_part}"
            else:
                full_docstring += f"\n{indentations} *"

        return full_docstring + "\n"


def _create_name_annotation(name: str) -> str:
    return f'@PythonName("{name}")'


def _replace_if_safeds_keyword(keyword: str) -> str:
    if keyword in {
        "as",
        "from",
        "import",
        "literal",
        "union",
        "where",
        "yield",
        "false",
        "null",
        "true",
        "annotation",
        "attr",
        "class",
        "enum",
        "fun",
        "package",
        "pipeline",
        "schema",
        "segment",
        "val",
        "const",
        "in",
        "internal",
        "out",
        "private",
        "static",
        "and",
        "not",
        "or",
        "sub",
        "super",
        "_",
        "unknown",
    }:
        return f"`{keyword}`"
    return keyword


def _convert_name_to_convention(
    name: str,
    naming_convention: NamingConvention,
    is_class_name: bool = False,
) -> str:
    if name == "_" or naming_convention == NamingConvention.PYTHON:
        return name

    # Count underscores in front and behind the name
    underscore_count_start = len(name) - len(name.lstrip("_"))
    underscore_count_end = len(name) - len(name.rstrip("_"))

    if underscore_count_end == 0:
        cleaned_name = name[underscore_count_start:]
    else:
        cleaned_name = name[underscore_count_start:-underscore_count_end]

    # Remove underscores and join in camelCase
    name_parts = cleaned_name.split("_")

    # UpperCamelCase for class names
    if is_class_name:
        return "".join(part[0].upper() + part[1:] for part in name_parts if part)

    # Normal camelCase for everything else
    return name_parts[0] + "".join(part[0].upper() + part[1:] for part in name_parts[1:] if part)<|MERGE_RESOLUTION|>--- conflicted
+++ resolved
@@ -61,14 +61,10 @@
         if module.name == "__init__":
             continue
 
-<<<<<<< HEAD
-        module_text, package_info = stubs_generator(module)
-=======
         log_msg = f"Creating stub data for {module.id}"
         logging.info(log_msg)
 
-        module_text = stubs_generator(module)
->>>>>>> 9ad6df61
+        module_text, package_info = stubs_generator(module)
 
         # Each text block we create ends with "\n", therefore, if there is only the package information
         # the file would look like this: "package path.to.myPackage\n" or this:
