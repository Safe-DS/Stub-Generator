from __future__ import annotations

import string
from pathlib import Path
from typing import TYPE_CHECKING

from safeds_stubgen.api_analyzer import (
    API,
    Class,
    Enum,
    Function,
    Module,
    Parameter,
    ParameterAssignment,
    QualifiedImport,
    Result,
    UnionType,
    VarianceType,
    WildcardImport,
)

if TYPE_CHECKING:
    from collections.abc import Generator


def generate_stubs(api: API, out_path: Path, convert_identifiers: bool) -> None:
    """Generate Safe-DS stubs.

    Generates stub files from an API object and writes them to the out_path path.

    Parameters
    ----------
    api : API
        The API object from which the stubs
    out_path : Path
        The path in which the stub files should be created. If no such path exists this function creates the directory
        files.
    convert_identifiers : bool
        Set this True if the identifiers should be converted to Safe-DS standard (UpperCamelCase for classes and
        camelCase for everything else).
    """
    modules = api.modules.values()

    Path(out_path / api.package).mkdir(parents=True, exist_ok=True)
    generator = StubsStringGenerator(convert_identifiers)

    for module in modules:
        module_name = module.name

        if module_name == "__init__":
            continue

        module_text = generator.create_module_string(module)

        # Each text block we create ends with "\n", therefore, is there is only the package information
        # the file would look like this: "package path.to.myPackage\n" or this:
        # '@PythonModule("path.to.my_package")\npackage path.to.myPackage\n'. With the split we check if the module
        # has enough information, if not, we won't create it.
        splitted_text = module_text.split("\n")
        if len(splitted_text) <= 2 or (len(splitted_text) == 3 and splitted_text[1].startswith("package ")):
            continue

        # Create module dir
        module_dir = Path(out_path / module.id)
        module_dir.mkdir(parents=True, exist_ok=True)

        # Create and open module file
        file_path = Path(module_dir / f"{module_name}.sdsstub")
        Path(file_path).touch()

        with file_path.open("w") as f:
            f.write(module_text)


class StubsStringGenerator:
    """Generate Safe-DS stub strings.

    Generates stub string for Safe-DS. Each part has its own method, but it all starts with the create_module_string
    method.
    """

    def __init__(self, convert_identifiers: bool) -> None:
        self._current_todo_msgs: set[str] = set()
        self.convert_identifiers = convert_identifiers

    def create_module_string(self, module: Module) -> str:
        # Create package info
        package_info = module.id.replace("/", ".")
        package_info_camel_case = self._convert_snake_to_camel_case(package_info)
        module_name_info = ""
        if package_info != package_info_camel_case:
            module_name_info = f'@PythonModule("{package_info}")\n'
        module_text = f"{module_name_info}package {package_info_camel_case}\n"

        # Create imports
        qualified_imports = self._create_qualified_imports_string(module.qualified_imports)
        if qualified_imports:
            module_text += f"\n{qualified_imports}\n"

        wildcard_imports = self._create_wildcard_imports_string(module.wildcard_imports)
        if wildcard_imports:
            module_text += f"\n{wildcard_imports}\n"

        # Create global functions and properties
        for function in module.global_functions:
            if function.is_public:
<<<<<<< HEAD
                module_text += f"\n{self._create_function_string(function, is_method=False)}\n"
=======
                if function.is_property:
                    module_properties.append(f"\n{self._create_property_function_string(function)}\n")
                else:
                    module_functions.append(f"\n{self._create_function_string(function, is_method=False)}\n")

        # We want the properties first, then the functions
        for item in module_properties + module_functions:
            module_text += item
>>>>>>> 944c8635

        # Create classes, class attr. & class methods
        for class_ in module.classes:
            if class_.is_public:
                module_text += f"\n{self._create_class_string(class_)}\n"

        # Create enums & enum instances
        for enum in module.enums:
            module_text += f"\n{self._create_enum_string(enum)}\n"

        return module_text

    def _create_class_string(self, class_: Class, class_indentation: str = "") -> str:
        inner_indentations = class_indentation + "\t"
        class_text = ""

        # Constructor parameter
        if class_.is_abstract:
            # Abstract classes have no constructor
            constructor_info = ""
        else:
            constructor = class_.constructor
            parameter_info = ""
            if constructor:
                parameter_info = self._create_parameter_string(
                    constructor.parameters,
                    class_indentation,
                    is_instance_method=True,
                )

            constructor_info = f"({parameter_info})"

        # Superclasses
        superclasses = class_.superclasses
        superclass_info = ""
        if superclasses and not class_.is_abstract:
            superclass_names = [self._split_import_id(superclass)[1] for superclass in superclasses]
            superclass_info = f" sub {', '.join(superclass_names)}"

        if len(superclasses) > 1:
            self._current_todo_msgs.add("multiple_inheritance")

        # Variance & Constrains
        constraints_info = ""
        variance_info = ""
        if class_.variances:
            constraints = []
            variances = []
            for variance in class_.variances:
                match variance.variance_type.name:
                    case VarianceType.INVARIANT.name:
                        variance_inheritance = ""
                        variance_direction = ""
                    case VarianceType.COVARIANT.name:
                        variance_inheritance = "sub"
                        variance_direction = "out "
                    case VarianceType.CONTRAVARIANT.name:
                        variance_inheritance = "super"
                        variance_direction = "in "
                    case _:  # pragma: no cover
                        raise ValueError(f"Expected variance kind, got {variance.variance_type.name}.")

                # Convert name to camelCase and check for keywords
                variance_name_camel_case = self._convert_snake_to_camel_case(variance.name)
                variance_name_camel_case = self._replace_if_safeds_keyword(variance_name_camel_case)

                variances.append(f"{variance_direction}{variance_name_camel_case}")
                if variance_inheritance:
                    constraints.append(
                        f"{variance_name_camel_case} {variance_inheritance} "
                        f"{self._create_type_string(variance.type.to_dict())}",
                    )

            if variances:
                variance_info = f"<{', '.join(variances)}>"

            if constraints:
                constraints_info_inner = f",\n{inner_indentations}".join(constraints)
                constraints_info = f" where {{\n{inner_indentations}{constraints_info_inner}\n}}"

        # Class name - Convert to camelCase and check for keywords
        class_name = class_.name
        python_name_info = ""
        class_name_camel_case = self._convert_snake_to_camel_case(class_name, is_class_name=True)
        if class_name_camel_case != class_name:
            python_name_info = f"{class_indentation}{self._create_name_annotation(class_name)}\n"
        class_name_camel_case = self._replace_if_safeds_keyword(class_name_camel_case)

        # Class signature line
        class_signature = (
            f"{python_name_info}{class_indentation}{self._create_todo_msg(class_indentation)}class "
            f"{class_name_camel_case}{variance_info}{constructor_info}{superclass_info}{constraints_info}"
        )

        # Attributes
        class_attributes: list[str] = []
        for attribute in class_.attributes:
            if not attribute.is_public:
                continue

            attribute_type = None
            if attribute.type:
                attribute_type = attribute.type.to_dict()
            else:
                self._current_todo_msgs.add("attr without type")

            static_string = "static " if attribute.is_static else ""

            # Convert name to camelCase and add PythonName annotation
            attr_name = attribute.name
            attr_name_camel_case = self._convert_snake_to_camel_case(attr_name)
            attr_name_annotation = ""
            if attr_name_camel_case != attr_name:
                attr_name_annotation = f"{self._create_name_annotation(attr_name)}\n{inner_indentations}"

            # Check if name is a Safe-DS keyword and escape it if necessary
            attr_name_camel_case = self._replace_if_safeds_keyword(attr_name_camel_case)

            # Create type information
            attr_type = self._create_type_string(attribute_type)
            type_string = f": {attr_type}" if attr_type else ""

            # Create attribute string
            class_attributes.append(
                f"{self._create_todo_msg(inner_indentations)}"
                f"{inner_indentations}{attr_name_annotation}"
                f"{static_string}attr {attr_name_camel_case}"
                f"{type_string}",
            )

        if class_attributes:
            attributes = "\n".join(class_attributes)
            class_text += f"\n{attributes}\n"

        # Inner classes
        for inner_class in class_.classes:
            class_text += f"\n{self._create_class_string(inner_class, inner_indentations)}\n"

        # Methods
        class_methods: list[str] = []
        class_property_methods: list[str] = []
        for method in class_.methods:
            if not method.is_public:
                continue
            elif method.is_property:
                class_property_methods.append(
                    self._create_property_function_string(method, inner_indentations),
                )
            else:
                class_methods.append(
                    self._create_function_string(method, inner_indentations, is_method=True),
                )

        if class_property_methods:
            properties = "\n".join(class_property_methods)
            class_text += f"\n{properties}\n"

        if class_methods:
            methods = "\n\n".join(class_methods)
            class_text += f"\n{methods}\n"

        # If the does not have a body, we just return the signature line
        if not class_text:
            return class_signature

        # Close class
        class_text += f"{class_indentation}}}"

        return f"{class_signature} {{{class_text}"

    def _create_function_string(self, function: Function, indentations: str = "", is_method: bool = False) -> str:
        """Create a function string for Safe-DS stubs."""
        # Check if static or class method
        is_static = function.is_static
        is_class_method = function.is_class_method

        static = ""
        if is_class_method or is_static:
            static = "static "

            if is_class_method:
                self._current_todo_msgs.add("class_method")

        # Parameters
        func_params = self._create_parameter_string(
            parameters=function.parameters,
            indentations=indentations,
            is_instance_method=not is_static and is_method,
        )

        # Convert function name to camelCase
        name = function.name
        camel_case_name = self._convert_snake_to_camel_case(name)
        function_name_annotation = ""
        if camel_case_name != name:
            function_name_annotation = f"{indentations}{self._create_name_annotation(name)}\n"

        # Escape keywords
        camel_case_name = self._replace_if_safeds_keyword(camel_case_name)

        result_string = self._create_result_string(function.results)

        # Create string and return
        return (
            f"{self._create_todo_msg(indentations)}"
            f"{indentations}@Pure\n"
            f"{function_name_annotation}"
            f"{indentations}{static}fun {camel_case_name}({func_params})"
            f"{result_string}"
        )

    def _create_property_function_string(self, function: Function, indentations: str = "") -> str:
        """Create a string for functions with @property decorator.

        Functions or methods with the @property decorator are handled the same way as class attributes.
        """
        name = function.name
        camel_case_name = self._convert_snake_to_camel_case(name)
        function_name_annotation = ""
        if camel_case_name != name:
            function_name_annotation = f"{self._create_name_annotation(name)} "

        # Escape keywords
        camel_case_name = self._replace_if_safeds_keyword(camel_case_name)

        # Create type information
        result_types = [result.type for result in function.results if result.type is not None]
        result_union = UnionType(types=result_types)
        types_data = result_union.to_dict()
        property_type = self._create_type_string(types_data)
        type_string = f": {property_type}" if property_type else ""

        return (
            f"{self._create_todo_msg(indentations)}"
            f"{indentations}{function_name_annotation}"
            f"attr {camel_case_name}{type_string}"
        )

    def _create_result_string(self, function_results: list[Result]) -> str:
        results: list[str] = []
        for result in function_results:
            if result.type is None:  # pragma: no cover
                continue

            result_type = result.type.to_dict()
            ret_type = self._create_type_string(result_type)
            type_string = f": {ret_type}" if ret_type else ""
            result_name = self._convert_snake_to_camel_case(result.name)
            result_name = self._replace_if_safeds_keyword(result_name)
            results.append(
                f"{result_name}{type_string}",
            )

        if results:
            if len(results) == 1:
                return f" -> {results[0]}"
            return f" -> ({', '.join(results)})"
        self._current_todo_msgs.add("result without type")
        return ""

    def _create_parameter_string(
        self,
        parameters: list[Parameter],
        indentations: str,
        is_instance_method: bool = False,
    ) -> str:
        parameters_data: list[str] = []
        first_loop_skipped = False
        for parameter in parameters:
            # Skip self parameter for functions
            if is_instance_method and not first_loop_skipped:
                first_loop_skipped = True
                continue

            assigned_by = parameter.assigned_by
            type_string = ""
            param_value = ""

            # Parameter type
            if parameter.type is not None:
                param_default_value = parameter.default_value
                parameter_type_data = parameter.type.to_dict()

                # Default value
                if param_default_value is not None:
                    if isinstance(param_default_value, str):
                        if parameter_type_data["kind"] == "NamedType" and parameter_type_data["name"] != "str":
                            default_value = f"{param_default_value}"
                        else:
                            default_value = f'"{param_default_value}"'
                    elif isinstance(param_default_value, bool):
                        # Bool values have to be written in lower case
                        default_value = "true" if param_default_value else "false"
                    else:
                        default_value = f"{param_default_value}"
                    param_value = f" = {default_value}"
                elif parameter.default_is_none:
                    param_value = " = null"

                # Mypy assignes *args parameters the tuple type, which is not supported in Safe-DS. Therefor we
                # overwrite it and set the type to a list.
                if assigned_by == ParameterAssignment.POSITIONAL_VARARG:
                    parameter_type_data["kind"] = "ListType"

                # Parameter type
                param_type = self._create_type_string(parameter_type_data)
                type_string = f": {param_type}" if param_type else ""
            else:
                self._current_todo_msgs.add("param without type")

                if assigned_by == ParameterAssignment.POSITIONAL_VARARG:
                    type_string = ": List<Any>"
                elif assigned_by == ParameterAssignment.NAMED_VARARG:
                    type_string = ": Map<String, Any>"

            # Check if assigned_by is not illegal
            if assigned_by == ParameterAssignment.POSITION_ONLY and parameter.default_value is not None:
                self._current_todo_msgs.add("OPT_POS_ONLY")
            elif assigned_by == ParameterAssignment.NAME_ONLY and not parameter.is_optional:
                self._current_todo_msgs.add("REQ_NAME_ONLY")

            # Safe-DS does not support variadic parameters.
            if assigned_by in {ParameterAssignment.POSITIONAL_VARARG, ParameterAssignment.NAMED_VARARG}:
                self._current_todo_msgs.add("variadic")

            # Convert to camelCase if necessary
            name = parameter.name
            camel_case_name = self._convert_snake_to_camel_case(name)
            name_annotation = ""
            if camel_case_name != name:
                # Memorize the changed name for the @PythonName() annotation
                name_annotation = f"{self._create_name_annotation(name)} "

            # Check if it's a Safe-DS keyword and escape it
            camel_case_name = self._replace_if_safeds_keyword(camel_case_name)

            # Create string and append to the list
            parameters_data.append(
                f"{name_annotation}{camel_case_name}{type_string}{param_value}",
            )

        inner_indentations = indentations + "\t"
        if parameters_data:
            inner_param_data = f",\n{inner_indentations}".join(parameters_data)
            return f"\n{inner_indentations}{inner_param_data}\n{indentations}"
        return ""

    def _create_qualified_imports_string(self, qualified_imports: list[QualifiedImport]) -> str:
        if not qualified_imports:
            return ""

        imports: list[str] = []
        for qualified_import in qualified_imports:
            qualified_name = qualified_import.qualified_name
            import_path, name = self._split_import_id(qualified_name)

            # Ignore enum imports, since those are build in types in Safe-DS stubs
            if import_path == "enum" and name in {"Enum", "IntEnum"}:
                continue

            # Create string and check if Safe-DS keywords are used and escape them if necessary
            from_path = f"from {self._replace_if_safeds_keyword(import_path)} " if import_path else ""
            alias = f" as {self._replace_if_safeds_keyword(qualified_import.alias)}" if qualified_import.alias else ""

            imports.append(
                f"{from_path}import {self._replace_if_safeds_keyword(name)}{alias}",
            )

        return "\n".join(imports)

    def _create_wildcard_imports_string(self, wildcard_imports: list[WildcardImport]) -> str:
        if not wildcard_imports:
            return ""

        imports = [
            f"from {self._replace_if_safeds_keyword(wildcard_import.module_name)} import *"
            for wildcard_import in wildcard_imports
        ]

        return "\n".join(imports)

    def _create_enum_string(self, enum_data: Enum) -> str:
        # Signature
        enum_signature = f"enum {enum_data.name}"

        # Enum body
        enum_text = ""
        instances = enum_data.instances
        if instances:
            enum_text += "\n"

            for enum_instance in instances:
                name = enum_instance.name

                # Convert snake_case names to camelCase
                camel_case_name = self._convert_snake_to_camel_case(name)
                annotation = ""
                if camel_case_name != name:
                    annotation = f"{self._create_name_annotation(name)} "

                # Check if the name is a Safe-DS keyword and escape it
                camel_case_name = self._replace_if_safeds_keyword(camel_case_name)

                enum_text += f"\t{annotation}{camel_case_name}\n"
            return f"{enum_signature} {{{enum_text}}}"

        return enum_signature

    def _create_type_string(self, type_data: dict | None) -> str:
        """Create a SafeDS stubs type string."""
        if type_data is None:
            return ""

        none_type_name = "Nothing?"
        kind = type_data["kind"]
        if kind == "NamedType":
            name = type_data["name"]
            match name:
                case "int":
                    return "Int"
                case "str":
                    return "String"
                case "bool":
                    return "Boolean"
                case "float":
                    return "Float"
                case "None":
                    return none_type_name
                case _:
                    return name
        elif kind == "FinalType":
            return self._create_type_string(type_data["type"])
        elif kind == "CallableType":
            name_generator = self._callable_type_name_generator()

            params = [
                f"{next(name_generator)}: {self._create_type_string(parameter_type)}"
                for parameter_type in type_data["parameter_types"]
            ]

            return_type = type_data["return_type"]
            if return_type["kind"] == "TupleType":
                return_types = [
                    f"{next(name_generator)}: {self._create_type_string(type_)}" for type_ in return_type["types"]
                ]
                return_type_string = f"({', '.join(return_types)})"
            else:
                return_type_string = f"{next(name_generator)}: {self._create_type_string(return_type)}"

            return f"({', '.join(params)}) -> {return_type_string}"
        elif kind in {"SetType", "ListType"}:
            types = [self._create_type_string(type_) for type_ in type_data["types"]]

            # Cut out the "Type" in the kind name
            name = kind[0:-4]

            if types:
                if len(types) >= 2:
                    self._current_todo_msgs.add(name)
                return f"{name}<{', '.join(types)}>"
            return f"{name}<Any>"
        elif kind == "UnionType":
            # Union items have to be unique. 'types' has to be a sorted list, since otherwise the snapshot tests would
            # fail b/c element order in sets is non-deterministic.
            types = list({self._create_type_string(type_) for type_ in type_data["types"]})
            types.sort()

            if types:
                if len(types) == 2 and none_type_name in types:
                    # if None is one of the two possible types, we can remove the None and just return the other
                    # type with a question mark
                    if types[0] == types[1] == none_type_name:
                        return none_type_name
                    elif types[0] == none_type_name:
                        return f"{types[1]}?"
                    return f"{types[0]}?"

                # If the union contains only one type, return the type instead of creating a union
                elif len(types) == 1:
                    return types[0]

                return f"union<{', '.join(types)}>"
            return ""
        elif kind == "TupleType":
            self._current_todo_msgs.add("Tuple")
            types = [self._create_type_string(type_) for type_ in type_data["types"]]

            return f"Tuple<{', '.join(types)}>"
        elif kind == "DictType":
            key_data = self._create_type_string(type_data["key_type"])
            value_data = self._create_type_string(type_data["value_type"])
            if key_data:
                if value_data:
                    return f"Map<{key_data}, {value_data}>"
                return f"Map<{key_data}>"
            return "Map"
        elif kind == "LiteralType":
            literal_type = type_data["literal"]
            if isinstance(literal_type, str):
                literal_type = f'"{literal_type}"'
            return f"literal<{literal_type}>"

        raise ValueError(f"Unexpected type: {kind}")  # pragma: no cover

    # ############################### Utilities ############################### #

    @staticmethod
    def _callable_type_name_generator() -> Generator:
        """Generate a name for callable type parameters starting from 'a' until 'zz'."""
        while True:
            for x in range(1, 27):
                yield string.ascii_lowercase[x - 1]
            for x in range(1, 27):
                for y in range(1, 27):
                    yield string.ascii_lowercase[x - 1] + string.ascii_lowercase[y - 1]

    def _create_todo_msg(self, indentations: str) -> str:
        if not self._current_todo_msgs:
            return ""

        todo_msgs = [
            "// TODO "
            + {
                "Tuple": "Safe-DS does not support tuple types.",
                "List": "List type has to many type arguments.",
                "Set": "Set type has to many type arguments.",
                "OPT_POS_ONLY": "Safe-DS does not support optional but position only parameter assignments.",
                "REQ_NAME_ONLY": "Safe-DS does not support required but name only parameter assignments.",
                "multiple_inheritance": "Safe-DS does not support multiple inheritance.",
                "variadic": "Safe-DS does not support variadic parameters.",
                "class_method": "Safe-DS does not support class methods.",
                "param without type": "Some parameter have no type information.",
                "attr without type": "Attribute has no type information.",
                "result without type": "Result type information missing.",
            }[msg]
            for msg in self._current_todo_msgs
        ]
        todo_msgs.sort()

        # Empty the message list
        self._current_todo_msgs = set()

        return indentations + f"\n{indentations}".join(todo_msgs) + "\n"

    @staticmethod
    def _split_import_id(id_: str) -> tuple[str, str]:
        if "." not in id_:
            return "", id_

        split_qname = id_.split(".")
        name = split_qname.pop(-1)
        import_path = ".".join(split_qname)
        return import_path, name

    @staticmethod
    def _create_name_annotation(name: str) -> str:
        return f'@PythonName("{name}")'

    @staticmethod
    def _replace_if_safeds_keyword(keyword: str) -> str:
        if keyword in {
            "as",
            "from",
            "import",
            "literal",
            "union",
            "where",
            "yield",
            "false",
            "null",
            "true",
            "annotation",
            "attr",
            "class",
            "enum",
            "fun",
            "package",
            "pipeline",
            "schema",
            "segment",
            "val",
            "const",
            "in",
            "internal",
            "out",
            "private",
            "static",
            "and",
            "not",
            "or",
            "sub",
            "super",
            "_",
        }:
            return f"`{keyword}`"
        return keyword

    def _convert_snake_to_camel_case(self, name: str, is_class_name: bool = False) -> str:
        if not self.convert_identifiers:
            return name

        if name == "_":
            return name

        # Count underscores in front and behind the name
        underscore_count_start = len(name) - len(name.lstrip("_"))
        underscore_count_end = len(name) - len(name.rstrip("_"))

        if underscore_count_end == 0:
            cleaned_name = name[underscore_count_start:]
        else:
            cleaned_name = name[underscore_count_start:-underscore_count_end]

        # Remove underscores and join in camelCase
        name_parts = cleaned_name.split("_")

        # UpperCamelCase for class names
        if is_class_name:
            return "".join(part[0].upper() + part[1:] for part in name_parts if part)

        # Normal camelCase for everything else
        return name_parts[0] + "".join(part[0].upper() + part[1:] for part in name_parts[1:] if part)<|MERGE_RESOLUTION|>--- conflicted
+++ resolved
@@ -104,18 +104,7 @@
         # Create global functions and properties
         for function in module.global_functions:
             if function.is_public:
-<<<<<<< HEAD
                 module_text += f"\n{self._create_function_string(function, is_method=False)}\n"
-=======
-                if function.is_property:
-                    module_properties.append(f"\n{self._create_property_function_string(function)}\n")
-                else:
-                    module_functions.append(f"\n{self._create_function_string(function, is_method=False)}\n")
-
-        # We want the properties first, then the functions
-        for item in module_properties + module_functions:
-            module_text += item
->>>>>>> 944c8635
 
         # Create classes, class attr. & class methods
         for class_ in module.classes:
