from __future__ import annotations

import logging
from collections import defaultdict
from enum import IntEnum
from pathlib import Path
from types import NoneType
from typing import TYPE_CHECKING

from safeds_stubgen import is_internal
from safeds_stubgen.api_analyzer import (
    API,
    Attribute,
    Class,
    Enum,
    Function,
    Module,
    Parameter,
    ParameterAssignment,
    Result,
    UnionType,
    VarianceKind,
    result_name_generator,
)
from safeds_stubgen.docstring_parsing import AttributeDocstring

if TYPE_CHECKING:
    from safeds_stubgen.docstring_parsing import ClassDocstring, FunctionDocstring


INDENTATION = "    "


class NamingConvention(IntEnum):
    PYTHON = 1
    SAFE_DS = 2


def generate_stub_data(
    stubs_generator: StubsStringGenerator,
    out_path: Path,
) -> list[tuple[Path, str, str]]:
    """Generate Safe-DS stubs.

    Generates stub data from an API object.

    Parameters
    ----------
    stubs_generator
        The class for generating the stubs.
    out_path
        The path in which the stub files should be created. If no such path exists this function creates the directory
        files.

    Returns
    -------
    A list of tuples, which are 1. the path of the stub file, 2. the name of the stub file and 3. its content.
    """
    api = stubs_generator.api
    stubs_data: list[tuple[Path, str, str]] = []
    for module in api.modules.values():
        if module.name == "__init__":
            continue

        log_msg = f"Creating stub data for {module.id}"
        logging.info(log_msg)

        module_text, package_info = stubs_generator(module)

        # Each text block we create ends with "\n", therefore, if there is only the package information
        # the file would look like this: "package path.to.myPackage\n" or this:
        # '@PythonModule("path.to.my_package")\npackage path.to.myPackage\n'. With the split we check if the module
        # has enough information, if not, we won't create it.
        _module_text = module_text
        if _module_text.startswith("/**"):
            # Remove docstring
            _module_text = "*/\n".join(_module_text.split("*/\n\n")[1:])
        splitted_text = _module_text.split("\n")
        if len(splitted_text) <= 2 or (len(splitted_text) == 3 and splitted_text[1].startswith("package ")):
            continue

<<<<<<< HEAD
        shortest_path, alias = _get_shortest_public_reexport(
            reexport_map=api.reexport_map,
            name=module.name,
            qname="",
            is_module=True,
        )
        if shortest_path:
            shortest_path = shortest_path.replace(".", "/")

        module_id = shortest_path if shortest_path else module.id
        module_name = alias if alias else module.name

        module_dir = Path(out_path / module_id)
        stubs_data.append((module_dir, module_name, module_text))

    reexport_module_data = stubs_generator.create_reexport_module_strings(out_path=out_path)

    return stubs_data + reexport_module_data
=======
        module_dir = Path(out_path / package_info.replace(".", "/"))
        stubs_data.append((module_dir, module.name, module_text))
    return stubs_data
>>>>>>> ff1800e2


def create_stub_files(
    stubs_generator: StubsStringGenerator,
    stubs_data: list[tuple[Path, str, str]],
    out_path: Path,
) -> None:
    naming_convention = stubs_generator.naming_convention
    for module_dir, module_name, module_text in stubs_data:
        log_msg = f"Creating stub file for {module_dir}"
        logging.info(log_msg)

        # Create module dir
        module_dir.mkdir(parents=True, exist_ok=True)

        # Create and open module file
        public_module_name = module_name.lstrip("_")
        file_path = Path(module_dir / f"{public_module_name}.sdsstub")
        Path(file_path).touch()

        with file_path.open("w") as f:
            f.write(module_text)

    created_module_paths: set[str] = set()
    classes_outside_package = list(stubs_generator.classes_outside_package)
    classes_outside_package.sort()
    for class_ in classes_outside_package:
        created_module_paths = _create_outside_package_class(class_, out_path, naming_convention, created_module_paths)


def _create_outside_package_class(
    class_path: str,
    out_path: Path,
    naming_convention: NamingConvention,
    created_module_paths: set[str],
) -> set[str]:
    path_parts = class_path.split(".")
    class_name = path_parts.pop(-1)
    module_name = path_parts[-1]
    module_path = "/".join(path_parts)

    first_creation = False
    if module_path not in created_module_paths:
        created_module_paths.add(module_path)
        first_creation = True

    module_dir = Path(out_path / module_path)
    module_dir.mkdir(parents=True, exist_ok=True)

    file_path = Path(module_dir / f"{module_name}.sdsstub")
    if Path.exists(file_path) and not first_creation:
        with file_path.open("a") as f:
            f.write(_create_outside_package_class_text(class_name, naming_convention))
    else:
        with file_path.open("w") as f:
            module_text = ""

            # package name & annotation
            python_module_path = ".".join(path_parts)
            module_path_camel_case = _convert_name_to_convention(python_module_path, naming_convention)
            module_name_info = ""
            if python_module_path != module_path_camel_case:
                module_text += f'@PythonModule("{python_module_path}")\n'
            module_text += f"{module_name_info}package {module_path_camel_case}\n"

            module_text += _create_outside_package_class_text(class_name, naming_convention)

            f.write(module_text)

    return created_module_paths


def _create_outside_package_class_text(class_name: str, naming_convention: NamingConvention) -> str:
    # to camel case
    camel_case_name = _convert_name_to_convention(class_name, naming_convention, is_class_name=True)

    # add name annotation
    class_annotation = ""
    if class_name != camel_case_name:
        class_annotation = f"\n{_create_name_annotation(class_name)}"

    # check for identifiers
    safe_class_name = _replace_if_safeds_keyword(camel_case_name)

    return f"{class_annotation}\nclass {safe_class_name}\n"


class StubsStringGenerator:
    """Generate Safe-DS stub strings.

    Generates stub string for Safe-DS. Each part has its own method, but it all starts with the create_module_string
    method.
    """

    def __init__(self, api: API, convert_identifiers: bool) -> None:
        self.api = api
        self.naming_convention = NamingConvention.SAFE_DS if convert_identifiers else NamingConvention.PYTHON
        self.classes_outside_package: set[str] = set()
        self.reexport_modules: dict[str, list[Class | Function]] = defaultdict(list)

    def __call__(self, module: Module) -> tuple[str, str]:
        self.module_imports: set[str] = set()
        self._current_todo_msgs: set[str] = set()
        self.module = module
        self.class_generics: list = []
        return self._create_module_string()

<<<<<<< HEAD
    def create_reexport_module_strings(self, out_path: Path) -> list[tuple[Path, str, str]]:
        module_data = []
        for module_id in self.reexport_modules:
            module_name = module_id.split("/")[-1]

            # Create module header
            package_info = ".".join(module_id.split("/"))
            package_info_camel_case = _convert_name_to_convention(package_info, self.naming_convention)
            module_name_info = ""
            if package_info != package_info_camel_case:
                module_name_info = f'@PythonModule("{package_info}")\n'
            module_text = f"{module_name_info}package {package_info_camel_case}\n"

            # Create module text
            elements = self.reexport_modules[module_id]

            # We sort for the snapshot tests
            elements.sort(key=lambda x: x.name)
            class_text = ""
            for element in elements:
                if isinstance(element, Class):
                    class_text += f"\n{self._create_class_string(class_=element, in_reexport_module=True)}\n"
                elif isinstance(element, Function):
                    module_text += f"\n{self._create_function_string(function=element, in_reexport_module=True)}\n"
                else:  # pragma: no cover
                    raise TypeError("Something went wrong, only Class and Funktion types are allowed here.")

            # We add the class text after global functions
            module_text += class_text

            module_data.append((Path(out_path / module_id), module_name, module_text))
        return module_data

    def _create_module_string(self) -> str:
        module_text = ""

=======
    def _create_module_string(self) -> tuple[str, str]:
>>>>>>> ff1800e2
        # Create package info
        package_info, _ = _get_shortest_public_reexport(
            reexport_map=self.api.reexport_map,
            name=self.module.name,
            qname="",
            is_module=True,
        )

        in_reexport_module = bool(package_info)

        if not package_info:
            package_info = ".".join(self.module.id.split("/"))

        package_info_camel_case = _convert_name_to_convention(package_info, self.naming_convention)
        module_name_info = ""
        if package_info != package_info_camel_case:
            module_name_info = f'@PythonModule("{package_info}")\n'
        module_header = f"{module_name_info}package {package_info_camel_case}\n"

        # Create docstring
        docstring = self._create_sds_docstring_description(self.module.docstring, "")
        if docstring:
            docstring += "\n"

        # Create global functions and properties
        for function in self.module.global_functions:
            if function.is_public:
                function_string = self._create_function_string(
                    function=function,
                    is_method=False,
                    in_reexport_module=in_reexport_module,
                )
                if function_string:
                    module_text += f"\n{function_string}\n"

        # Create classes, class attr. & class methods
        for class_ in self.module.classes:
            if class_.is_public and not class_.inherits_from_exception:
                class_string = self._create_class_string(class_=class_, in_reexport_module=in_reexport_module)
                if class_string:
                    module_text += f"\n{class_string}\n"

        # Create enums & enum instances
        for enum in self.module.enums:
            module_text += f"\n{self._create_enum_string(enum)}\n"

        # Create imports - We have to create them last, since we have to check all used types in this module first
        module_header += self._create_imports_string()

        return f"{docstring}{module_header}{module_text}", package_info

    def _create_imports_string(self) -> str:
        if not self.module_imports:
            return ""

        import_strings = []

        for import_ in self.module_imports:
            import_parts = import_.split(".")

            from_ = ".".join(import_parts[0:-1])
            from_ = _convert_name_to_convention(from_, self.naming_convention)
            from_ = _replace_if_safeds_keyword(from_)

            name = import_parts[-1]
            name = _convert_name_to_convention(name, self.naming_convention)
            name = _replace_if_safeds_keyword(name)

            import_strings.append(f"from {from_} import {name}")

        # We have to sort for the snapshot tests
        import_strings.sort()

        import_string = "\n".join(import_strings)
        return f"\n{import_string}\n"

    def _create_class_string(self, class_: Class, class_indentation: str = "", in_reexport_module: bool = False) -> str:
        # Check if this class is beeing reexported from a shorter path. If it is, we create it there, not in this module
        if not in_reexport_module:
            shortest_reexport_module = self.module
            for reexport_module in class_.reexported_by:
                if len(reexport_module.id.split("/")) < len(shortest_reexport_module.id.split("/")):
                    shortest_reexport_module = reexport_module

            if shortest_reexport_module != self.module:
                # Get alias
                alias = None
                for qualified_import in shortest_reexport_module.qualified_imports:
                    if qualified_import.qualified_name.endswith(class_.name):
                        alias = qualified_import.alias

                if alias:
                    class_.name = alias

                self.reexport_modules[shortest_reexport_module.id].append(class_)
                return ""

        # Set indentation
        inner_indentations = class_indentation + INDENTATION

        # Constructor parameter
        if class_.is_abstract:
            # Abstract classes have no constructor
            constructor_info = ""
        else:
            constructor = class_.constructor
            parameter_info = ""
            if constructor:
                parameter_info = self._create_parameter_string(
                    constructor.parameters,
                    class_indentation,
                    is_instance_method=True,
                )

            constructor_info = f"({parameter_info})"

        # Superclasses
        superclasses = class_.superclasses
        superclass_info = ""
        superclass_methods_text = ""
        if superclasses and not class_.is_abstract:
            superclass_names = []
            for superclass in superclasses:
                superclass_name = superclass.split(".")[-1]
                self._add_to_imports(superclass)

                if superclass not in self.module_imports and is_internal(superclass_name):
                    # If the superclass was not added to the module_imports through the _add_to_imports method, it means
                    # that the superclass is a class from the same module.
                    # For internal superclasses, we have to add their public members to subclasses.
                    superclass_methods_text += self._create_internal_class_methods_string(
                        superclass=superclass,
                        inner_indentations=inner_indentations,
                    )
                else:
                    superclass_names.append(superclass_name)

            superclass_info = f" sub {', '.join(superclass_names)}" if superclass_names else ""

        if len(superclasses) > 1:
            self._current_todo_msgs.add("multiple_inheritance")

        # Type parameters
        constraints_info = ""
        variance_info = ""

        constructor_type_vars = None
        if class_.constructor:
            constructor_type_vars = class_.constructor.type_var_types

        if class_.type_parameters or constructor_type_vars:
            # We collect the class generics for the methods later
            self.class_generics = []
            for variance in class_.type_parameters:
                variance_direction = {
                    VarianceKind.INVARIANT.name: "",
                    VarianceKind.COVARIANT.name: "out ",
                    VarianceKind.CONTRAVARIANT.name: "in ",
                }[variance.variance.name]

                # Convert name to camelCase and check for keywords
                variance_name_camel_case = _convert_name_to_convention(variance.name, self.naming_convention)
                variance_name_camel_case = _replace_if_safeds_keyword(variance_name_camel_case)

                variance_item = f"{variance_direction}{variance_name_camel_case}"
                if variance.type is not None:
                    variance_item = f"{variance_item} sub {self._create_type_string(variance.type.to_dict())}"
                self.class_generics.append(variance_item)

            if constructor_type_vars:
                for constructor_type_var in constructor_type_vars:
                    if constructor_type_var.name not in self.class_generics:
                        self.class_generics.append(constructor_type_var.name)

            if self.class_generics:
                variance_info = f"<{', '.join(self.class_generics)}>"

        # Class name - Convert to camelCase and check for keywords
        class_name = class_.name
        python_name_info = ""
        class_name_camel_case = _convert_name_to_convention(class_name, self.naming_convention, is_class_name=True)
        if class_name_camel_case != class_name:
            python_name_info = f"{class_indentation}{_create_name_annotation(class_name)}\n"
        class_name_camel_case = _replace_if_safeds_keyword(class_name_camel_case)

        # Class signature line
        class_signature = (
            f"{python_name_info}{class_indentation}{self._create_todo_msg(class_indentation)}class "
            f"{class_name_camel_case}{variance_info}{constructor_info}{superclass_info}{constraints_info}"
        )

        # Attributes
        class_text = self._create_class_attribute_string(class_.attributes, inner_indentations)

        # Inner classes
        for inner_class in class_.classes:
            class_string = self._create_class_string(
                class_=inner_class,
                class_indentation=inner_indentations,
                in_reexport_module=in_reexport_module,
            )
            class_text += f"\n{class_string}\n"

        # Superclass methods, if the superclass is an internal class
        class_text += superclass_methods_text

        # Methods
        class_text += self._create_class_method_string(class_.methods, inner_indentations)

        # Docstring
        docstring = self._create_sds_docstring(class_.docstring, class_indentation, node=class_)

        # If the does not have a body, we just return the docstring and signature line
        if not class_text:
            return docstring + class_signature

        # Close class
        class_text += f"{class_indentation}}}"

        return f"{docstring}{class_signature} {{{class_text}"

    def _create_class_method_string(
        self,
        methods: list[Function],
        inner_indentations: str,
        is_internal_class: bool = False,
    ) -> str:
        class_methods: list[str] = []
        class_property_methods: list[str] = []
        for method in methods:
            # Add methods of internal classes that are inherited if the methods themselfe are public
            if not method.is_public and (not is_internal_class or (is_internal_class and is_internal(method.name))):
                continue
            elif method.is_property:
                class_property_methods.append(
                    self._create_property_function_string(method, inner_indentations),
                )
            else:
                class_methods.append(
                    self._create_function_string(function=method, indentations=inner_indentations, is_method=True),
                )

        method_text = ""
        if class_property_methods:
            properties = "\n".join(class_property_methods)
            method_text += f"\n{properties}\n"

        if class_methods:
            method_infos = "\n\n".join(class_methods)
            method_text += f"\n{method_infos}\n"

        return method_text

    def _create_class_attribute_string(self, attributes: list[Attribute], inner_indentations: str) -> str:
        class_attributes: list[str] = []
        for attribute in attributes:
            if not attribute.is_public:
                continue

            attribute_type = None
            if attribute.type:
                attribute_type = attribute.type.to_dict()

                # Don't create TypeVar attributes
                if attribute_type["kind"] == "TypeVarType":
                    continue

            static_string = "static " if attribute.is_static else ""

            # Convert name to camelCase and add PythonName annotation
            attr_name = attribute.name
            attr_name_camel_case = _convert_name_to_convention(attr_name, self.naming_convention)
            attr_name_annotation = ""
            if attr_name_camel_case != attr_name:
                attr_name_annotation = f"{_create_name_annotation(attr_name)}\n{inner_indentations}"

            # Check if name is a Safe-DS keyword and escape it if necessary
            attr_name_camel_case = _replace_if_safeds_keyword(attr_name_camel_case)

            # Create type information
            attr_type = self._create_type_string(attribute_type)
            type_string = f": {attr_type}" if attr_type else ""
            if not type_string:
                self._current_todo_msgs.add("attr without type")

            # Create docstring text
            docstring = self._create_sds_docstring(attribute.docstring, inner_indentations)

            # Create attribute string
            class_attributes.append(
                f"{self._create_todo_msg(inner_indentations)}"
                f"{docstring}{inner_indentations}{attr_name_annotation}"
                f"{static_string}attr {attr_name_camel_case}"
                f"{type_string}",
            )

        attribute_text = ""
        if class_attributes:
            attribute_infos = "\n".join(class_attributes)
            attribute_text += f"\n{attribute_infos}\n"
        return attribute_text

    def _create_function_string(
        self,
        function: Function,
        indentations: str = "",
        is_method: bool = False,
        in_reexport_module: bool = False,
    ) -> str:
        """Create a function string for Safe-DS stubs."""
        # Check if this class is beeing reexported from a shorter path. If it is, we create it there, not in this module
        if not is_method and not in_reexport_module:
            shortest_reexport_module = self.module
            for reexport_module in function.reexported_by:
                if len(reexport_module.id.split("/")) < len(shortest_reexport_module.id.split("/")):
                    shortest_reexport_module = reexport_module

            if shortest_reexport_module != self.module:
                # Get alias
                alias = None
                for qualified_import in shortest_reexport_module.qualified_imports:
                    if qualified_import.qualified_name.endswith(function.name):
                        alias = qualified_import.alias

                if alias:
                    function.name = alias

                self.reexport_modules[shortest_reexport_module.id].append(function)
                return ""

        # Check if static or class method
        is_static = function.is_static
        is_class_method = function.is_class_method

        static = ""
        if is_class_method or is_static:
            static = "static "

            if is_class_method:
                self._current_todo_msgs.add("class_method")

        # Parameters
        func_params = self._create_parameter_string(
            parameters=function.parameters,
            indentations=indentations,
            is_instance_method=not is_static and is_method,
        )

        # TypeVar
        type_var_info = ""
        if function.type_var_types:
            type_var_names = []
            for type_var in function.type_var_types:
                type_var_name = _convert_name_to_convention(type_var.name, self.naming_convention)
                type_var_name = _replace_if_safeds_keyword(type_var_name)

                # We don't have to display generic types in methods if they were already displayed in the class
                if not is_method or (is_method and type_var_name not in self.class_generics):
                    if type_var.upper_bound is not None:
                        type_var_name += f" sub {self._create_type_string(type_var.upper_bound.to_dict())}"
                    type_var_names.append(type_var_name)

            if type_var_names:
                type_var_string = ", ".join(type_var_names)
                type_var_info = f"<{type_var_string}>"

        # Docstring
        docstring = self._create_sds_docstring(function.docstring, indentations, function)

        # Convert function name to camelCase
        name = function.name
        camel_case_name = _convert_name_to_convention(name, self.naming_convention)
        function_name_annotation = ""
        if camel_case_name != name:
            function_name_annotation = f"{indentations}{_create_name_annotation(name)}\n"

        # Escape keywords
        camel_case_name = _replace_if_safeds_keyword(camel_case_name)

        result_string = self._create_result_string(function.results)

        # Create string and return
        return (
            f"{self._create_todo_msg(indentations)}"
            f"{docstring}"
            f"{indentations}@Pure\n"
            f"{function_name_annotation}"
            f"{indentations}{static}fun {camel_case_name}{type_var_info}"
            f"({func_params}){result_string}"
        )

    def _create_property_function_string(self, function: Function, indentations: str = "") -> str:
        """Create a string for functions with @property decorator.

        Functions or methods with the @property decorator are handled the same way as class attributes.
        """
        name = function.name
        camel_case_name = _convert_name_to_convention(name, self.naming_convention)
        function_name_annotation = ""
        if camel_case_name != name:
            function_name_annotation = f"{_create_name_annotation(name)} "

        # Escape keywords
        camel_case_name = _replace_if_safeds_keyword(camel_case_name)

        # Docstring
        docstring = self._create_sds_docstring_description(function.docstring.description, indentations)

        # Create type information
        result_types = [result.type for result in function.results if result.type is not None]
        result_union = UnionType(types=result_types)
        types_data = result_union.to_dict()
        property_type = self._create_type_string(types_data)
        type_string = f": {property_type}" if property_type else ""

        return (
            f"{self._create_todo_msg(indentations)}"
            f"{docstring}"
            f"{indentations}{function_name_annotation}"
            f"attr {camel_case_name}{type_string}"
        )

    def _create_result_string(self, function_results: list[Result]) -> str:
        results: list[str] = []
        for result in function_results:
            if result.type is None:  # pragma: no cover
                continue

            result_type = result.type.to_dict()

            if result_type["kind"] == "NamedType" and result_type["qname"] == "builtins.None":
                return ""

            ret_type = self._create_type_string(result_type)
            type_string = f": {ret_type}" if ret_type else ""
            result_name = _convert_name_to_convention(result.name, self.naming_convention)
            result_name = _replace_if_safeds_keyword(result_name)
            if type_string:
                results.append(
                    f"{result_name}{type_string}",
                )

        if results:
            if len(results) == 1:
                return f" -> {results[0]}"
            return f" -> ({', '.join(results)})"
        self._current_todo_msgs.add("result without type")
        return ""

    def _create_parameter_string(
        self,
        parameters: list[Parameter],
        indentations: str,
        is_instance_method: bool = False,
    ) -> str:
        parameters_data: list[str] = []
        first_loop_skipped = False
        for parameter in parameters:
            # Skip self parameter for functions
            if is_instance_method and not first_loop_skipped:
                first_loop_skipped = True
                continue

            assigned_by = parameter.assigned_by
            type_string = ""
            param_value = ""

            # Parameter type
            if parameter.type is not None:
                param_default_value = parameter.default_value
                parameter_type_data = parameter.type.to_dict()

                # Default value
                if parameter.is_optional:
                    if isinstance(param_default_value, str):
                        default_value = f"{param_default_value}"
                    elif isinstance(param_default_value, bool):
                        # Bool values have to be written in lower case
                        default_value = "true" if param_default_value else "false"
                    elif param_default_value is None:
                        default_value = "null"
                    else:
                        default_value = f"{param_default_value}"
                    param_value = f" = {default_value}"

                # Mypy assignes *args parameters the tuple type, which is not supported in Safe-DS. Therefor we
                # overwrite it and set the type to a list.
                if assigned_by == ParameterAssignment.POSITIONAL_VARARG:
                    parameter_type_data["kind"] = "ListType"

                # Parameter type
                param_type = self._create_type_string(parameter_type_data)
                type_string = f": {param_type}" if param_type else ""
            else:
                self._current_todo_msgs.add("param without type")

                if assigned_by == ParameterAssignment.POSITIONAL_VARARG:
                    type_string = ": List<Any>"
                elif assigned_by == ParameterAssignment.NAMED_VARARG:
                    type_string = ": Map<String, Any>"

            # Check if assigned_by is not illegal
            if assigned_by == ParameterAssignment.POSITION_ONLY and parameter.default_value is not None:
                self._current_todo_msgs.add("OPT_POS_ONLY")
            elif assigned_by == ParameterAssignment.NAME_ONLY and not parameter.is_optional:
                self._current_todo_msgs.add("REQ_NAME_ONLY")

            # Safe-DS does not support variadic parameters.
            if assigned_by in {ParameterAssignment.POSITIONAL_VARARG, ParameterAssignment.NAMED_VARARG}:
                self._current_todo_msgs.add("variadic")

            # Convert to camelCase if necessary
            name = parameter.name
            camel_case_name = _convert_name_to_convention(name, self.naming_convention)
            name_annotation = ""
            if camel_case_name != name:
                # Memorize the changed name for the @PythonName() annotation
                name_annotation = f"{_create_name_annotation(name)} "

            # Check if it's a Safe-DS keyword and escape it
            camel_case_name = _replace_if_safeds_keyword(camel_case_name)

            # Create string and append to the list
            parameters_data.append(
                f"{name_annotation}{camel_case_name}{type_string}{param_value}",
            )

        inner_indentations = indentations + INDENTATION
        if parameters_data:
            inner_param_data = f",\n{inner_indentations}".join(parameters_data)
            return f"\n{inner_indentations}{inner_param_data}\n{indentations}"
        return ""

    def _create_enum_string(self, enum_data: Enum) -> str:
        # Docstring
        docstring = self._create_sds_docstring(enum_data.docstring, "")

        # Signature
        enum_signature = f"{docstring}enum {enum_data.name}"

        # Enum body
        enum_text = ""
        instances = enum_data.instances
        if instances:
            enum_text += "\n"

            for enum_instance in instances:
                name = enum_instance.name

                # Convert snake_case names to camelCase
                camel_case_name = _convert_name_to_convention(name, self.naming_convention)
                annotation = ""
                if camel_case_name != name:
                    annotation = f"{_create_name_annotation(name)} "

                # Check if the name is a Safe-DS keyword and escape it
                camel_case_name = _replace_if_safeds_keyword(camel_case_name)

                enum_text += f"{INDENTATION}{annotation}{camel_case_name}\n"
            return f"{enum_signature} {{{enum_text}}}"

        return enum_signature

    def _create_type_string(self, type_data: dict | None) -> str:
        """Create a SafeDS stubs type string."""
        if type_data is None:
            return ""

        none_type_name = "Nothing?"
        kind = type_data["kind"]
        if kind == "NamedType":
            name = type_data["name"]
            match name:
                case "int":
                    return "Int"
                case "str":
                    return "String"
                case "bool":
                    return "Boolean"
                case "float":
                    return "Float"
                case "None":
                    return none_type_name
                case _:
                    self._add_to_imports(type_data["qname"])

                    # inner classes that are private should not be used as types, therefore we add a TOD0
                    if name[0] == "_" and type_data["qname"] not in self.module_imports:
                        self._current_todo_msgs.add("internal class as type")

                    return name
        elif kind == "FinalType":
            return self._create_type_string(type_data["type"])
        elif kind == "CallableType":
            params = [
                (
                    f"{_convert_name_to_convention('param_' + str(i + 1), self.naming_convention)}: "
                    f"{self._create_type_string(parameter_type)}"
                )
                for i, parameter_type in enumerate(type_data["parameter_types"])
            ]

            return_type = type_data["return_type"]
            if return_type["kind"] == "TupleType":
                return_types = [
                    (
                        f"{_convert_name_to_convention('result_' + str(i+1), self.naming_convention)}: "
                        f"{self._create_type_string(type_)}"
                    )
                    for i, type_ in enumerate(return_type["types"])
                ]
                return_type_string = f"({', '.join(return_types)})"
            elif return_type["kind"] == "NamedType" and return_type["name"] == "None":
                return f"({', '.join(params)}) -> ()"
            else:
                result_name = _convert_name_to_convention("result_1", self.naming_convention)
                return_type_string = f"{result_name}: {self._create_type_string(return_type)}"

            return f"({', '.join(params)}) -> {return_type_string}"
        elif kind in {"SetType", "ListType"}:
            types = [self._create_type_string(type_) for type_ in type_data["types"]]

            # Cut out the "Type" in the kind name
            name = kind[0:-4]

            if name == "Set":
                self._current_todo_msgs.add("no set support")

            if types:
                if len(types) >= 2:
                    self._current_todo_msgs.add(name)
                return f"{name}<{', '.join(types)}>"
            return f"{name}<Any>"
        elif kind == "UnknownType":  # pragma: no cover
            self._current_todo_msgs.add("unknown")
            return "unknown"
        elif kind == "UnionType":
            # In Mypy LiteralTypes are getting seperated into unions of LiteralTypes,
            # and we have to join them for the stubs.
            literal_data = []
            other_type_data = []
            has_named_type = False
            for type_information in type_data["types"]:
                if type_information["kind"] == "LiteralType":
                    literal_data.append(type_information)
                else:
                    other_type_data.append(type_information)

                if type_information["kind"] in {"NamedType", "TupleType", "ListType", "SetType", "DictType"} and not (
                    type_information["kind"] == "NamedType" and type_information["qname"] == "builtins.None"
                ):
                    has_named_type = True

            if len(literal_data) >= 2:
                all_literals = [literal_type for literal in literal_data for literal_type in literal["literals"]]

                # We overwrite the old types of the union with the joined literal types
                type_data["types"] = other_type_data
                type_data["types"].append(
                    {
                        "kind": "LiteralType",
                        "literals": all_literals,
                    },
                )

            if len(type_data["types"]) == 2 and literal_data:
                # If we have a LiteralType and a None we combine them to a "Literal[..., null]"
                has_none = (type_data["types"][0]["kind"] == "NamedType" and type_data["types"][0]["kind"]) or (
                    type_data["types"][1]["kind"] == "NamedType" and type_data["types"][1]["kind"]
                )
                if has_none:
                    _types = type_data["types"]
                    literal_type_data = _types[0] if _types[0]["kind"] == "LiteralType" else _types[1]

                    literal_type_data["literals"].append(None)
                    return self._create_type_string(literal_type_data)

            # Union items have to be unique, therefore we use sets. But the types set has to be a sorted list, since
            # otherwise the snapshot tests would fail b/c element order in sets is non-deterministic.
            types = list({self._create_type_string(type_) for type_ in type_data["types"]})
            types.sort()

            if types:
                if len(types) == 2 and none_type_name in types and has_named_type:
                    # if None is at least one of the two possible types, we can remove the None and just return the
                    # other type with a question mark. But only named types (class/enum/enum variant) support the ?
                    # syntax for nullability in Safe-DS, therefore we handle callable types here.
                    if types[0] == none_type_name:
                        return f"{types[1]}?"
                    return f"{types[0]}?"

                # If the union contains only one type, return the type instead of creating a union
                elif len(types) == 1:
                    return types[0]

                if none_type_name in types and types[-1] != none_type_name:
                    # Make sure Nones are always at the end of Unions
                    types.pop(types.index(none_type_name))
                    types.append(none_type_name)

                return f"union<{', '.join(types)}>"
            return ""
        elif kind == "TupleType":
            self._current_todo_msgs.add("no tuple support")
            types = [self._create_type_string(type_) for type_ in type_data["types"]]

            return f"Tuple<{', '.join(types)}>"
        elif kind == "DictType":
            key_data = self._create_type_string(type_data["key_type"])
            value_data = self._create_type_string(type_data["value_type"])
            return f"Map<{key_data}, {value_data}>"
        elif kind == "LiteralType":
            types = []
            for literal_type in type_data["literals"]:
                if isinstance(literal_type, str):
                    types.append(f'"{literal_type}"')
                elif isinstance(literal_type, bool):
                    if literal_type:
                        types.append("true")
                    else:
                        types.append("false")
                elif isinstance(literal_type, NoneType):
                    types.append("null")
                else:
                    types.append(f"{literal_type}")
            return f"literal<{', '.join(types)}>"
        elif kind == "TypeVarType":
            name = _convert_name_to_convention(type_data["name"], self.naming_convention)
            return _replace_if_safeds_keyword(name)

        raise ValueError(f"Unexpected type: {kind}")  # pragma: no cover

    def _create_internal_class_methods_string(self, superclass: str, inner_indentations: str) -> str:
        superclass_name = superclass.split(".")[-1]

        superclass_class = self._get_class_in_module(superclass_name)
        superclass_methods_text = self._create_class_method_string(
            superclass_class.methods,
            inner_indentations,
            is_internal_class=True,
        )

        for superclass_superclass in superclass_class.superclasses:
            name = superclass_superclass.split(".")[-1]
            if is_internal(name):
                superclass_methods_text += self._create_internal_class_methods_string(
                    superclass_superclass,
                    inner_indentations,
                )

        return superclass_methods_text

    def _create_sds_docstring_description(self, description: str, indentations: str) -> str:
        if not description:
            return ""

        full_docstring = self._create_docstring_description_part(description, indentations)
        return f"{indentations}/**\n{indentations} * {full_docstring}{indentations} */\n"

    def _create_sds_docstring(
        self,
        docstring: ClassDocstring | FunctionDocstring | AttributeDocstring,
        indentations: str,
        node: Class | Function | None = None,
    ) -> str:
        full_docstring = ""

        # Description
        if docstring.description:
            full_docstring = f"{indentations} * "
            full_docstring += self._create_docstring_description_part(docstring.description, indentations)

        # Parameters
        full_parameter_docstring = ""
        if node is not None:
            parameters = []
            if isinstance(node, Class):
                if node.constructor is not None:
                    parameters = node.constructor.parameters
            else:
                parameters = node.parameters

            if parameters:
                parameter_docstrings = []
                for parameter in parameters:
                    param_desc = parameter.docstring.description
                    if not param_desc:
                        continue

                    param_desc = self._create_docstring_description_part(param_desc, indentations)

                    parameter_name = _convert_name_to_convention(parameter.name, self.naming_convention)
                    parameter_docstrings.append(f"{indentations} * @param {parameter_name} {param_desc}")

                full_parameter_docstring = "".join(parameter_docstrings)

                if full_parameter_docstring and full_docstring:
                    full_parameter_docstring = f"{indentations} *\n{full_parameter_docstring}"
        full_docstring += full_parameter_docstring

        # Results
        full_result_docstring = ""
        if isinstance(node, Function):
            name_generator = result_name_generator()

            for result_docstring in node.result_docstrings:
                result_desc = result_docstring.description
                if result_desc:
                    result_desc = f"\n{indentations} * ".join(result_desc.split("\n"))

                    result_name = result_docstring.name if result_docstring.name else next(name_generator)
                    result_name = _convert_name_to_convention(result_name, self.naming_convention)

                    full_result_docstring += f"{indentations} * @result {result_name} {result_desc}\n"

            if full_result_docstring and full_docstring:
                full_result_docstring = f"{indentations} *\n{full_result_docstring}"
        full_docstring += full_result_docstring

        # Example
        example = ""
        if not isinstance(docstring, AttributeDocstring) and docstring.example:
            example = f"{indentations} * @example\n{indentations} * pipeline example {{\n"
            for example_part in docstring.example.split("\n"):
                if example_part.startswith(">>>"):
                    example += f"{indentations} *     {example_part.replace('>>>', '//')}\n"
            example += f"{indentations} * }}\n"
        if full_docstring and example:
            full_docstring += f"{indentations} *\n"
        full_docstring += example

        # Open and close the docstring
        if full_docstring:
            full_docstring = f"{indentations}/**\n{full_docstring}{indentations} */\n"

        return full_docstring

    # ############################### Utilities ############################### #

    def _add_to_imports(self, qname: str) -> None:
        """Check if the qname of a type is defined in the current module, if not, create an import for it.

        Paramters
        ---------
        qname
            The qualified name of a module/class/etc.
        """
        if qname == "":  # pragma: no cover
            raise ValueError("Type has no import source.")

        qname_parts = qname.split(".")
        if (qname_parts[0] == "builtins" and len(qname_parts) == 2) or qname == "typing.Any":
            return

        module_id = self.module.id.replace("/", ".")
        if module_id not in qname:
            # We need the full path for an import from the same package, but we sometimes don't get enough information,
            # therefore we have to search for the class and get its id
            qname_path = qname.replace(".", "/")
            in_package = False
            for class_ in self.api.classes:
                if class_.endswith(qname_path):
                    qname = class_.replace("/", ".")
<<<<<<< HEAD

                    name = qname.split(".")[-1]
                    shortest_qname, _ = _get_shortest_public_reexport(
                        reexport_map=self.api.reexport_map,
                        name=name,
                        qname=qname,
                        is_module=False,
                    )

                    if shortest_qname:
                        qname = f"{shortest_qname}.{name}"

=======
>>>>>>> ff1800e2
                    in_package = True
                    break

            if not in_package:
                self.classes_outside_package.add(qname)

            self.module_imports.add(qname)

    def _create_todo_msg(self, indentations: str) -> str:
        if not self._current_todo_msgs:
            return ""

        todo_msgs = [
            "// TODO "
            + {
                "no tuple support": "Safe-DS does not support tuple types.",
                "no set support": "Safe-DS does not support set types.",
                "List": "List type has to many type arguments.",
                "Set": "Set type has to many type arguments.",
                "OPT_POS_ONLY": "Safe-DS does not support optional but position only parameter assignments.",
                "REQ_NAME_ONLY": "Safe-DS does not support required but name only parameter assignments.",
                "multiple_inheritance": "Safe-DS does not support multiple inheritance.",
                "variadic": "Safe-DS does not support variadic parameters.",
                "class_method": "Safe-DS does not support class methods.",
                "param without type": "Some parameter have no type information.",
                "attr without type": "Attribute has no type information.",
                "result without type": "Result type information missing.",
                "internal class as type": "An internal class must not be used as a type in a public class.",
                "unknown": "Unknown type - Type could not be parsed.",
            }[msg]
            for msg in self._current_todo_msgs
        ]
        todo_msgs.sort()

        # Empty the message list
        self._current_todo_msgs = set()

        return indentations + f"\n{indentations}".join(todo_msgs) + "\n"

    def _get_class_in_module(self, class_name: str) -> Class:
        if f"{self.module.id}/{class_name}" in self.api.classes:
            return self.api.classes[f"{self.module.id}/{class_name}"]

        # If the class is a nested class
        for class_ in self.api.classes:
            if class_.startswith(self.module.id) and class_.endswith(class_name):
                return self.api.classes[class_]

        raise LookupError(f"Expected finding class '{class_name}' in module '{self.module.id}'.")  # pragma: no cover

    @staticmethod
    def _create_docstring_description_part(description: str, indentations: str) -> str:
        description = description.rstrip("\n")
        description = description.lstrip("\n")
        splitted_docstring = description.split("\n")

        full_docstring = ""
        for i, docstring_part in enumerate(splitted_docstring):
            if i == 0:
                full_docstring = f"{docstring_part}"
            elif docstring_part:
                full_docstring += f"\n{indentations} * {docstring_part}"
            else:
                full_docstring += f"\n{indentations} *"

        return full_docstring + "\n"


def _get_shortest_public_reexport(
    reexport_map: dict[str, set[Module]],
    name: str,
    qname: str,
    is_module: bool,
) -> tuple[str, str]:
    parent_name = ""
    if not is_module and qname:
        qname_parts = qname.split(".")
        if len(qname_parts) > 2:
            parent_name = qname_parts[-2]

    def _module_name_check(text: str, is_wildcard: bool = False) -> bool:
        if is_module:
            return text.endswith(f".{name}") or text == name
        elif is_wildcard:
            return text.endswith(f".{parent_name}") or text == parent_name
        return (
            text == name
            or (f".{name}" in text and (text.endswith(f".{name}") or f"{name}." in text))
            or (f"{name}." in text and (text.startswith(f"{name}.") or f".{name}" in text))
            or (parent_name != "" and text.endswith(f"{parent_name}.*"))
        )

    keys = [reexport_key for reexport_key in reexport_map if _module_name_check(reexport_key)]

    module_ids = set()
    for key in keys:
        for module in reexport_map[key]:

            for qualified_import in module.qualified_imports:
                if _module_name_check(qualified_import.qualified_name):
                    module_ids.add((module.id, qualified_import.alias))
                    break

            for wildcard_import in module.wildcard_imports:
                if _module_name_check(wildcard_import.module_name, is_wildcard=True):
                    module_ids.add((module.id, None))
                    break

    shortest_id = None
    alias = None
    for module_id_tuple in module_ids:
        module_id_parts = module_id_tuple[0].split("/")
        if shortest_id is None or len(module_id_parts) < len(shortest_id):
            shortest_id = module_id_parts
            alias = module_id_tuple[1]

    if shortest_id is None:
        return "", ""
    return ".".join(shortest_id), alias or ""


def _create_name_annotation(name: str) -> str:
    return f'@PythonName("{name}")'


def _replace_if_safeds_keyword(keyword: str) -> str:
    if keyword in {
        "as",
        "from",
        "import",
        "literal",
        "union",
        "where",
        "yield",
        "false",
        "null",
        "true",
        "annotation",
        "attr",
        "class",
        "enum",
        "fun",
        "package",
        "pipeline",
        "schema",
        "segment",
        "val",
        "const",
        "in",
        "internal",
        "out",
        "private",
        "static",
        "and",
        "not",
        "or",
        "sub",
        "super",
        "_",
        "unknown",
    }:
        return f"`{keyword}`"
    return keyword


def _convert_name_to_convention(
    name: str,
    naming_convention: NamingConvention,
    is_class_name: bool = False,
) -> str:
    if name == "_" or naming_convention == NamingConvention.PYTHON:
        return name

    # Count underscores in front and behind the name
    underscore_count_start = len(name) - len(name.lstrip("_"))
    underscore_count_end = len(name) - len(name.rstrip("_"))

    if underscore_count_end == 0:
        cleaned_name = name[underscore_count_start:]
    else:
        cleaned_name = name[underscore_count_start:-underscore_count_end]

    # Remove underscores and join in camelCase
    name_parts = cleaned_name.split("_")

    # UpperCamelCase for class names
    if is_class_name:
        return "".join(part[0].upper() + part[1:] for part in name_parts if part)

    # Normal camelCase for everything else
    return name_parts[0] + "".join(part[0].upper() + part[1:] for part in name_parts[1:] if part)<|MERGE_RESOLUTION|>--- conflicted
+++ resolved
@@ -79,7 +79,6 @@
         if len(splitted_text) <= 2 or (len(splitted_text) == 3 and splitted_text[1].startswith("package ")):
             continue
 
-<<<<<<< HEAD
         shortest_path, alias = _get_shortest_public_reexport(
             reexport_map=api.reexport_map,
             name=module.name,
@@ -89,7 +88,7 @@
         if shortest_path:
             shortest_path = shortest_path.replace(".", "/")
 
-        module_id = shortest_path if shortest_path else module.id
+        module_id = shortest_path if shortest_path else package_info.replace(".", "/")
         module_name = alias if alias else module.name
 
         module_dir = Path(out_path / module_id)
@@ -98,11 +97,6 @@
     reexport_module_data = stubs_generator.create_reexport_module_strings(out_path=out_path)
 
     return stubs_data + reexport_module_data
-=======
-        module_dir = Path(out_path / package_info.replace(".", "/"))
-        stubs_data.append((module_dir, module.name, module_text))
-    return stubs_data
->>>>>>> ff1800e2
 
 
 def create_stub_files(
@@ -210,7 +204,6 @@
         self.class_generics: list = []
         return self._create_module_string()
 
-<<<<<<< HEAD
     def create_reexport_module_strings(self, out_path: Path) -> list[tuple[Path, str, str]]:
         module_data = []
         for module_id in self.reexport_modules:
@@ -244,12 +237,9 @@
             module_data.append((Path(out_path / module_id), module_name, module_text))
         return module_data
 
-    def _create_module_string(self) -> str:
+    def _create_module_string(self) -> tuple[str, str]:
         module_text = ""
 
-=======
-    def _create_module_string(self) -> tuple[str, str]:
->>>>>>> ff1800e2
         # Create package info
         package_info, _ = _get_shortest_public_reexport(
             reexport_map=self.api.reexport_map,
@@ -1113,7 +1103,6 @@
             for class_ in self.api.classes:
                 if class_.endswith(qname_path):
                     qname = class_.replace("/", ".")
-<<<<<<< HEAD
 
                     name = qname.split(".")[-1]
                     shortest_qname, _ = _get_shortest_public_reexport(
@@ -1126,8 +1115,6 @@
                     if shortest_qname:
                         qname = f"{shortest_qname}.{name}"
 
-=======
->>>>>>> ff1800e2
                     in_package = True
                     break
 
